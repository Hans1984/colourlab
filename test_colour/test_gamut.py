--- conflicted
+++ resolved
@@ -442,7 +442,6 @@
 
     def test_compress(self):
         c_data = data.Data(space.srgb, cube)  # Generating the colour Data object.
-<<<<<<< HEAD
         g = gamut.Gamut(space.srgb, c_data)  # Creates a new gamut.
 
         col_data = data.Data(space.srgb, np.array([[15, 15, 15], [8, 8, 8], [5, 5, 5], [1, 1, 1], [-5, -5, -5]]))
@@ -453,7 +452,9 @@
 
 
 
-=======
+
+    def test_compress(self):
+        c_data = data.Data(space.srgb, cube)  # Generating the colour Data object.
         g = gamut.Gamut(space.srgb, c_data)   # Creates a new gamut.
 
         col_data = data.Data(space.srgb, np.array([[15., 15., 15.], [8., 8., 8.], [-5., -5., -5.]]))
@@ -473,7 +474,6 @@
         re_data = g.intersectionpoint_on_line(space.srgb, c_data)           # data.Data object returned
 
         self.assertTrue(np.allclose(re_data.get_linear(space.srgb), mod_points))  # assert that the points are changed
->>>>>>> 7cb8cea2
 
 if __name__ == '__main__':
     unittest.main(exit=False)