--- conflicted
+++ resolved
@@ -89,83 +89,11 @@
 
     @classmethod
     def setUp(self):
-<<<<<<< HEAD
         c_data = data.Data(space.srgb, self.generate_sphere(15, 100))
         self.gam = gamut.Gamut(space.srgb, c_data)
 
-        self.test_data = self.generate_sphere(14.9, 50)
-        self.c_data = data.Data(space.srgb, self.test_data)
-
-    def test_speed_traverse(self):
-        print("Testing traverse speed")
-        bool_array = self.gam.is_inside(space.srgb, self.c_data, True)
-
-    def test_speed_flatten(self):
-        print("Testing flatten speed")
-        bool_array = self.gam.is_inside(space.srgb, self.c_data, False)
-
-    def test_gamut_initialize(self):
-        # Test for convex hull
-        c_data = data.Data(space.srgb, cube)            # Generating the colour Data object
-        g = gamut.Gamut(space.srgb, c_data)
-        vertices = np.array([0, 1, 2, 3, 6, 8, 9, 10])  # Known indices of vertices for the test case
-
-        self.assertEqual(vertices.tolist(), g.vertices.tolist())    # Checking that the vertices match
-
-    def test_is_inside(self):                               # Test for gamut.Gamut.is_inside
-        c_data = data.Data(space.srgb, cube)
-        g = gamut.Gamut(space.srgb, c_data)
-
-        c_data = data.Data(space.srgb, points_3d)
-        a = g.is_inside(space.srgb, c_data)
-        self.assertEqual(a.shape, points_3d.shape[:-1])     # Asserts if shape is reduced by 1dim
-        self.assertEqual(a.dtype, bool)                     # Asserts is data type in the array is boolean
-        self.assertTrue(np.allclose(a, bool_3d))            # Asserts that the returned values are correct
-
-        c_data = data.Data(space.srgb, points_2d)
-        a = g.is_inside(space.srgb, c_data)
-        self.assertEqual(a.shape, points_2d.shape[:-1])     # Asserts if shape is reduced by 1dim
-        self.assertEqual(a.dtype, bool)                     # Asserts is data type in the array is boolean
-        self.assertTrue(np.allclose(a, bool_2d))            # Asserts that the returned values are correct
-
-        c_data = data.Data(space.srgb, points_1d)
-        a = g.is_inside(space.srgb, c_data)
-        self.assertEqual(1, a.size)                         # When only one point is sent, still returned a array
-        self.assertEqual(a.dtype, bool)                     # Asserts is data type in the array is boolean
-        self.assertTrue(np.allclose(a, bool_1d))            # Asserts that the returned values are correct
-
-        c_data = data.Data(space.srgb, self.generate_sphere(15, 100))
-        g = gamut.Gamut(space.srgb, c_data)
-
-        c_data = data.Data(space.srgb, self.generate_sphere(10, 15))   # Points lie within the sphere(inclusion = true)
-        a = g.is_inside(space.srgb, c_data)
-        self.assertTrue(np.allclose(a, np.ones(a.shape)))              # Assert that all points lie within the gamut
-
-        c_data = data.Data(space.srgb, self.generate_sphere(20, 15))   # Points lie outside the sphere(inclusion = true)
-        a = g.is_inside(space.srgb, c_data)
-        self.assertTrue(np.allclose(a, np.zeros(a.shape)))             # Assert that all points lie without the gamut
-
-    def test_get_vertices(self):
-        # Test for gamut.Gamut.get_vertices
-        c_data = data.Data(space.srgb, cube)    # Generating the colour Data object
-        g = gamut.Gamut(space.srgb, c_data)
-
-        # Array with just the vertices used for comparison.
-        n1_data = np.array([[0, 0, 0],      # 0  vertices
-                           [10, 0, 0],      # 1  vertices
-                           [10, 10, 0],     # 2  vertices
-                           [0, 10, 0],      # 3  vertices
-                           [10, 10, 10],    # 6  vertices
-                           [10, 0, 10],     # 8  vertices
-                           [0, 0, 10],      # 9  vertices
-                           [0, 10, 10]])    # 10 vertices
-=======
-        c_data = data.Data(space.srgb, self.generate_sphere(15, 100))
-        self.gam = gamut.Gamut(space.srgb, c_data)
-
         self.test_data = self.generate_sphere(14.9, 7000000)
         self.c_data = data.Data(space.srgb, self.test_data)
->>>>>>> 64cd7b8f
 
     def test_speed_traverse(self):
         bool_array = self.gam.is_inside(space.srgb, self.c_data, True)
@@ -173,104 +101,11 @@
     def test_speed_flatten(self):
         bool_array = self.gam.is_inside(space.srgb, self.c_data, False)
 
-<<<<<<< HEAD
-    def test_plot_surface(self):                    # Test for gamut.Gamut.plot_surface
-        fig = plt.figure()                          # Creates a figure
-        ax = fig.add_subplot(111, projection='3d')  # Creates a 3D plot ax
-
-        # c = self.generate_circle(1000, 10)
-        # c_data = data.Data(space.srgb, c)
-        # g = gamut.Gamut(space.srgb, c_data)
-
-        c_data = data.Data(space.srgb, polyhedron)  # Generating the colour Data object
-        g = gamut.Gamut(space.srgb, c_data)         # Creates a new gamut
-
-        sp = g.space                                # specifies the color space
-        g.plot_surface(ax, sp)                      # Calls the plot function
-
-    def test_in_line(self):
-        c_data = data.Data(space.srgb, cube)
-        g = gamut.Gamut(space.srgb, c_data)
-
-        self.assertTrue(g.in_line(np.array([[2, 2, 2], [2, 2, 2]]), np.array([2, 2, 2])))  # All points equal.
-        self.assertFalse(g.in_line(line, point_not_paralell_to_line))           # Point in NOT parallel to line
-        self.assertFalse(g.in_line(line, point_opposite_direction_than_line))   # Point opposite dir then line
-        self.assertFalse(g.in_line(line, point_further_away_than_line))         # Point is is further then line
-        self.assertTrue(g.in_line(line, point_on_line))                         # Point is on line
-        self.assertFalse(g.in_line(np.array([[3, 3, 3], [4, 4, 4]]), np.array([5, 5, 5])))  # Point is on line
-
-        self.assertFalse(g.interior(line, point_not_paralell_to_line))          # Point in NOT parallel to line
-        self.assertFalse(g.interior(line, point_opposite_direction_than_line))  # Point opposite dir then line
-        self.assertFalse(g.interior(line, point_further_away_than_line))        # Point is is further then line
-        self.assertTrue(g.interior(line, point_on_line))                        # Point is on line
-        self.assertFalse(g.interior(np.array([[3, 3, 3], [4, 4, 4]]), np.array([5, 5, 5])))  # Point is on line
-
-    def test_in_tetrahedron(self):
-        c_data = data.Data(space.srgb, tetrahedron)
-        g = gamut.Gamut(space.srgb, c_data)
-
-        self.assertTrue(g.in_tetrahedron(tetrahedron, tetra_p_inside))          # Point is on the tetrahedron
-        self.assertFalse(g.in_tetrahedron(tetrahedron, tetra_p_not_inside))     # Point is NOT on tetrahedron
-        self.assertTrue(g.in_tetrahedron(tetrahedron, tetra_p_on_surface))  # Point is on a simplex(counts as inside)
-
-        self.assertTrue(g.interior(tetrahedron, tetra_p_inside))                # Point is on the tetrahedron
-        self.assertFalse(g.interior(tetrahedron, tetra_p_not_inside))           # Point is NOT on tetrahedron
-        self.assertTrue(g.interior(tetrahedron, tetra_p_on_surface))
-
-    def test_in_triangle(self):
-        c_data = data.Data(space.srgb, cube)
-        g = gamut.Gamut(space.srgb, c_data)
-
-        self.assertFalse(g.in_triangle(triangle, triangle_point_not_coplanar))
-        self.assertFalse(g.in_triangle(triangle, triangle_point_coplanar_but_outside))
-        self.assertTrue(g.in_triangle(triangle, triangle_point_inside))
-
-        self.assertFalse(g.in_triangle(triangle2, triangle2_point_not_coplanar))
-        self.assertFalse(g.in_triangle(triangle2, triangle2_point_coplanar_but_outside))
-        self.assertTrue(g.in_triangle(triangle2, triangle2_point_inside))
-
-        self.assertFalse(g.interior(triangle, triangle_point_not_coplanar))
-        self.assertFalse(g.interior(triangle, triangle_point_coplanar_but_outside))
-        self.assertTrue(g.interior(triangle, triangle_point_inside))
-
-        self.assertFalse(g.interior(triangle2, triangle2_point_not_coplanar))
-        self.assertFalse(g.interior(triangle2, triangle2_point_coplanar_but_outside))
-        self.assertTrue(g.interior(triangle2, triangle2_point_inside))
-
-    def test_sign(self):
-        c_data = data.Data(space.srgb, cube)
-        g = gamut.Gamut(space.srgb, c_data)
-
-        print(g.sign(tetrahedron_two))
-
-    def test_is_coplanar(self):
-        c_data = data.Data(space.srgb, cube)
-        g = gamut.Gamut(space.srgb, c_data)
-
-        points = np.array([[0, 0, 0], [2, 2, 0], [3, 3, 0], [1, 1, 0]])  # coplanar points
-        self.assertTrue(True, g.is_coplanar(points))
-
-        points = np.array([[0, 0, 1], [2, 2, 0], [3, 3, 0], [1, 1, 0]])  # non-coplanar points
-        self.assertFalse(False, g.is_coplanar(points))
-
-    # def test_generate_sphere_points(self):
-    #     r = 1
-    #     phi = np.linspace(0, np.pi, 20)
-    #     theta = np.linspace(0, 2 * np.pi, 40)
-    #     x = r * np.cos(theta) * np.sin(phi)
-    #     y = r * np.sin(theta) * np.sin(phi)
-    #     z = r * np.cos(phi)
-    #
-    #     print(x)
-    #
-    #     np.reshape(a, (3,3), order='F')
-=======
     # def test_gamut_initialize(self):
     #     # Test for convex hull
     #     c_data = data.Data(space.srgb, cube)          # Generating the colour Data object
     #     g = gamut.Gamut(space.srgb, c_data)
     #     vertices = np.array([0, 1, 2, 3, 6, 8, 9, 10])  # Known indices of vertices for the test case
->>>>>>> 64cd7b8f
     #
     #     self.assertEqual(vertices.tolist(), g.vertices.tolist())    # Checking that the vertices match
     #
@@ -502,59 +337,6 @@
     #     a = np.array([[0, 0, 0], [0, 3, 0], [3, 0, 0], [5, 5, 0]])
     #     self.assertTrue(np.allclose(g.true_shape(a), np.array([[0, 0, 0], [0, 3, 0], [3, 0, 0], [5, 5, 0]])))
     #
-<<<<<<< HEAD
-    #     print("----------------")
-    #     print("Should be outside")
-    #     print("----------------")
-    #     for i in range(0, innside.shape[0]):
-    #         print(g.feito_torres(outside[i]))
-    #     print("----------------")
-    #     print("Uncertain")
-    #     print("----------------")
-    #     for i in range(0, innside.shape[0]):
-    #         print(g.feito_torres(c_idk[i]))
-
-    def test_generate_sphere(self):
-        sphere = self.generate_sphere(5, 10)
-
-        # plt.plot(sphere[:,0],sphere[:,1])
-        # plt.show()
-        #
-        # plt.plot(sphere[:,0],sphere[:,2])
-        # plt.show()
-
-        fig = plt.figure()                          # Creates a figure
-        ax = fig.add_subplot(111, projection='3d')  # Creates a 3D plot ax
-
-        c_data = data.Data(space.srgb, sphere)
-        g = gamut.Gamut(space.srgb, c_data)
-
-        sp = g.space            # specifies the color space
-        g.plot_surface(ax, sp)  # Calls the plot function
-
-    def test_true_shape(self):
-
-        c_data = data.Data(space.srgb, cube)
-        g = gamut.Gamut(space.srgb, c_data)
-
-        a = np.array([[0, 0, 0], [2, 2, 2], [2, 2, 2]])
-        g.true_shape(a)
-        # Test remove duplicates
-        a = np.array([[0, 0, 0], [2, 2, 2], [0, 0, 0], [2, 2, 2]])
-        self.assertEqual(2, g.true_shape(a).shape[0])
-
-        # Test 3 points on the same line should return outer points
-        a = np.array([[0, 0, 0], [2, 2, 2], [3, 3, 3]])
-        self.assertTrue(np.allclose(g.true_shape(a), np.array([[0, 0, 0], [3, 3, 3]])))
-
-        # Test 4 points that are actually a triangle
-        a = np.array([[0, 0, 0], [0, 3, 0], [3, 0, 0], [1, 1, 0]])
-        self.assertTrue(np.allclose(g.true_shape(a), np.array([[0, 0, 0], [0, 3, 0], [3, 0, 0]])))
-
-        # Test 4 points that are all other vertices in a convex polygon
-        a = np.array([[0, 0, 0], [0, 3, 0], [3, 0, 0], [5, 5, 0]])
-        self.assertTrue(np.allclose(g.true_shape(a), np.array([[0, 0, 0], [0, 3, 0], [3, 0, 0], [5, 5, 0]])))
-
     @staticmethod
     def generate_sphere(r, n):
         """Generates a sphere or points. Used in tests to generate gamut, and inclusion points.
@@ -577,90 +359,6 @@
 
         return sphere
 
-    def test_modified_convex_hull(self):
-
-        # c_data = data.Data(space.srgb, cube)
-        # g = gamut.Gamut(space.srgb, c_data)
-
-        # Array with just the vertices used for comparison.
-        test_points = np.array([[0, 0, 0],           # 0  vertices
-                                [10, 0, 0],          # 1  vertices
-                                [10, 10, 0],         # 2  vertices
-                                [0, 10, 0],          # 3  vertices
-                                [10, 10, 10],        # 6  vertices
-                                [10, 0, 10],         # 8  vertices
-                                [0, 0, 10],          # 9  vertices
-                                [0, 10, 10],         # 10 vertices
-                                [4.999, 4.999, 0]])  # Only a vertex in modified hull
-
-        c_data = data.Data(space.srgb, test_points)
-        g = gamut.Gamut(space.srgb, c_data, gamma=0.2, center=np.array([5, 5, 5]))
-
-        print(g.vertices.shape[0])
-
-        self.assertTrue(g.vertices.shape[0] == 9)
-
-        print(g.sign(tetrahedron_two))
-
-    def test_linalg_det(self):
-        matrix = np.array([[1, 1, 1], [3, 3, 3], [4, 4, 4]])
-        a = np.linalg.det(matrix)
-        print(a)
-
-=======
->>>>>>> 64cd7b8f
-    @staticmethod
-    def generate_sphere(r, n):
-        """Generates a sphere or points. Used in tests to generate gamut, and inclusion points.
-
-        :param r: int
-            The radius to the points.
-        :param n: int
-            Number of points to be generated.
-        :return: ndarray
-            Numpy array dim(n,3) with the points of the sphere.
-        """
-        theta = np.random.uniform(0, 2*np.pi, n)
-        phi = np.random.uniform(0, np.pi, n)
-
-        x = r * (np.sin(phi) * np.cos(theta))
-        y = r * (np.sin(phi) * np.sin(theta))
-        z = r * (np.cos(phi))
-
-        sphere = np.vstack((x, y, z)).T
-
-        return sphere
-
-<<<<<<< HEAD
-    def test_get_alpha(self):
-        c_data = data.Data(space.srgb, cube)    # Generating the colour Data object.
-        g = gamut.Gamut(space.srgb, c_data)     # Creates a new gamut.
-        d = [0.001, 0.2, 0.2]
-        center = [10, 11, 14]
-        n = [5, 3, 2, 9]
-        a = g.get_alpha(d, center, n)
-        print("Alpha value:", a)
-
-    def test_find_plane(self):
-        p_data = np.array([[1, 0, 0], [0, 1, 0], [0, 0, 1]])
-        c_data = data.Data(space.srgb, cube)    # Generating the colour Data object.
-        g = gamut.Gamut(space.srgb, c_data)     # Creates a new gamut.
-
-        d = g.find_plane(p_data)
-        r = np.array([-0.57735027, -0.57735027, -0.57735027, -0.57735027])
-        np.alltrue(d == r)
-        print("find plane:", d)                 # Normal vector xyz and distance.
-
-    def test_nearest_point_on_line(self):
-        c_data = data.Data(space.srgb, cube)    # Generating the colour Data object.
-        g = gamut.Gamut(space.srgb, c_data)     # Creates a new gamut.
-        d = [5, 5, 15]
-        center = [5, 5, 5]
-
-        sp = g.space
-        a = g.get_nearest_point_on_line(d, center, sp)
-        print("Nearest point:", a)
-=======
     # def test_modified_convex_hull(self):
     #
     #     # c_data = data.Data(space.srgb, cube)
@@ -750,6 +448,16 @@
         fasit_data = np.array([[15, 15, 10], [8, 8, 6], [5, 5, 5], [1, 1, 3], [-5, -5, 0]])
         self.assertTrue(np.allclose(fasit_data, re_data))
 
+        def test_find_plane(self):
+            p_data = np.array([[1, 0, 0], [0, 1, 0], [0, 0, 1]])
+            c_data = data.Data(space.srgb, cube)  # Generating the colour Data object.
+            g = gamut.Gamut(space.srgb, c_data)  # Creates a new gamut.
+
+            d = g.find_plane(p_data)
+            r = np.array([-0.57735027, -0.57735027, -0.57735027, -0.57735027])
+            np.alltrue(d == r)
+            print("find plane:", d)  # Normal vector xyz and distance.
+
     # def test_intersectionpoint_on_line(self):
     #     c_data = data.Data(space.srgb, cube)
     #     g = gamut.Gamut(space.srgb, c_data)
@@ -789,7 +497,15 @@
     #
     #
     #     print(original_tetrahedron)
->>>>>>> 64cd7b8f
+    def test_nearest_point_on_line(self):
+        c_data = data.Data(space.srgb, cube)    # Generating the colour Data object.
+        g = gamut.Gamut(space.srgb, c_data)     # Creates a new gamut.
+        d = [5, 5, 15]
+        center = [5, 5, 5]
+
+        sp = g.space
+        a = g.get_nearest_point_on_line(d, center, sp)
+        print("Nearest point:", a)
 
     def test_clip_nearest(self):
         c_data = data.Data(space.srgb, cube)
