--- conflicted
+++ resolved
@@ -20,8 +20,6 @@
 You should have received a copy of the GNU General Public License
 along with this program.  If not, see <http://www.gnu.org/licenses/>.
 """
-
-from colour import data
 
 import numpy as np
 from scipy import spatial
@@ -641,11 +639,7 @@
 
         return n
 
-<<<<<<< HEAD
     def intersectionpoint_on_line(self, sp, c_data, center=None):
-=======
-    def intersectionpoint_on_line(self, sp, c_data, center):
->>>>>>> bfef6991
         """ Returns an array containing the nearest point on the gamuts surface, for every point
             in the c_data object. Cell number i in the returned array correspondes to cell number i from the
             'c_data' parameter. Handels input on the format Nx...xMx3
