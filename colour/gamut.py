#!/usr/bin/env python3
# -*- coding: utf-8 -*-

"""
gamut: Colour metric functions. Part of the colour package.

Copyright (C) 2013-2016 Ivar Farup, Lars Niebuhr,
Sahand Lahafdoozian, Nawar Behenam, Jakob Voigt

This program is free software: you can redistribute it and/or modify
it under the terms of the GNU General Public License as published by
the Free Software Foundation, either version 3 of the License, or
(at your option) any later version.

This program is distributed in the hope that it will be useful,
but WITHOUT ANY WARRANTY; without even the implied warranty of
MERCHANTABILITY or FITNESS FOR A PARTICULAR PURPOSE.  See the
GNU General Public License for more details.

You should have received a copy of the GNU General Public License
along with this program.  If not, see <http://www.gnu.org/licenses/>.
"""

import numpy as np
from scipy import spatial
import matplotlib.pyplot as plt
from mpl_toolkits.mplot3d import Axes3D, art3d


class Gamut:
    """Class for representing colour gamuts computed in various colour spaces.
    """
    def __init__(self, sp, points):
        """Construct new gamut instance and compute the gamut.

            :param sp : Space
                The colour space for computing the gamut.
            :param points : Data
                The colour points for the gamut.
        """
        self.data = points      # The data points are stored in the original format.
        self.space = None
        self.hull = None
        self.vertices = None
        self.simplices = None
        self.neighbors = None
        self.initialize_convex_hull(sp, points)     # Initializes all of the above, using a sub-initialization method

    def initialize_convex_hull(self, sp, points):
        """Initializes the gamuts convex hull in the desired colour space

        :param sp : Space
            The colour space for computing the gamut.
        :param points : Data
            The colour points for the gamut.
        """
        self.space = sp
        self.hull = spatial.ConvexHull(points.get_linear(sp))
        self.vertices = self.hull.vertices
        self.simplices = self.hull.simplices
        self.neighbors = self.hull.neighbors

    def is_inside(self, sp, c_data):
        """For the given data points checks if points are inn the convex hull
            NB: this method cannot be used for modified convex hull.

        :param sp : Space
            The colour space for computing the gamut.
        :param c_data : Data
            Data object with the colour points for the gamut.
        """
        # Calculate a new convexhull given only the vertecis for further use to increase efficiency
        # hull = spatial.ConvexHull(g.vertices()).

        nd_data = c_data.get(sp)    # Convert to ndarray

        if nd_data.ndim == 1:   # Handle the special case of a only one point beeing evaluated.
            self.single_point_inside(self, c_data)
        else:
            indices = np.ones(nd_data.ndim - 1, int) * -1  # Important that indencis is initialized with negative numb.
            c_data = c_data.get(sp)
            bool_array = np.zeros(np.shape(nd_data)[:-1], bool)     # Create a bool array with the same shape as the
                                                                    # nd_data(minus the last dimension)
            self.traverse_ndarray(c_data, indices, bool_array)

    def traverse_ndarray(self, nda, indices, bool_array):
        """For the given data points checks if points are inn the convex hull
            NB: this method cannot be used for modified convex hull.

        :param nda : ndarray
            An n-dimensional array containing the remaining dimensions to iterate.
        :param indices : array
            The dimensional path to the coordinate.
            Needs to be as long as the (amount of dimensions)-1 in nda and filled with -1's
        :param bool_array : ndarray
            Array containing true/fals in last dimention.
            Shape is the same as nda(minus the last dim)
        :param hull: ConvexHull
            A ConvexHull generated from the gamuts vertices.
        """
        if np.ndim(nda) != 1:  # Not yet reached a leaf node
            curr_dim = 0
            for index in np.nditer(indices):              # calculate the dimension number witch we are currently in
                if index != -1:         # If a dimension is previously iterated the cell will have been changed to a
                                        # non-negative number.
                    curr_dim += 1

            numb_of_iterations = 0
            for nda_minus_one in nda:                   # Iterate over the length of the current dimension
                indices[curr_dim] = numb_of_iterations  # Update the path in indices before next recusrive call
                self.traverse_ndarray(nda_minus_one, indices, bool_array)
                numb_of_iterations += 1
            indices[curr_dim] = -1      # should reset the indences array when the call dies

        else:   # We have reached a leaf node
            # self.single_point_inside(nda) # nda is now reduced to a one dimensional list containing three numbers.
                                            # (a data point to be checked)
            print("Leaf node found:")
            bool_array[(tuple(indices))] = True
            print(bool_array)
            print("----------------")

    def single_point_inside(self, hull, point):
        """Checks if a single coordinate in 3d is inside the given hull.

        :param hull : ndarray
            Convex hull
        :param point: coordinate
            A single coordinate to be tested if it is inside the hull.
        :return True or False
        """
        new_hull = spatial.ConvexHull(np.concatenate((hull.points, [point])))
        if np.array_equal(new_hull.vertices, hull.vertices):
            return True
        return False

    def get_vertices(self, nd_data):
        """Get all hull vertices and save them in a array list.

<<<<<<< HEAD
        :param nd_data : ndarray
            Datapoints
        :return: point_list
=======
            :param nd_data : ndarray
                The a copy of gamut.points pre-converted to a desierd colour space.
            :return: point_list
>>>>>>> f176b465
        """
        point_list = []                     # Array list with vertices points.

        for i in self.hull.vertices:        # For loop that goes through all the vertices
<<<<<<< HEAD
                                            # and for each goes to the points and adds the coordinents to the list.
            point_list.append(nd_data[i])
        point_array = np.array(point_list)
=======
            point_list.append(nd_data[i])   #  and for each goes to the points and adds the coordinents to
        point_array = np.array(point_list)  #  the list

>>>>>>> f176b465
        return point_array                  # Returns ndarray.

    def plot_surface(self, ax, sp):
        """Plot all the vertices points on the recived axel

        :param ax: Axel
            The axel to draw the points on
        :param sp: Space
            The colour space for computing the gamut.
        """
        nd_data = self.data.get_linear(sp)              # Creates a new ndarray with points
        points = self.get_vertices(nd_data)             # ndarray with all the vertices
        x = points[:, 0]
        y = points[:, 1]
        z = points[:, 2]

        for i in range(self.hull.simplices.shape[0]):   # Itirates and draws all the vertices points
            tri = art3d.Poly3DCollection([self.hull.points[self.hull.simplices[i]]])
            ax.add_collection(tri)                      # Adds created points to the ax

        ax.set_xlim([0, 20])                            # Set the limits for the plot manually
        ax.set_ylim([-20, 20])
        ax.set_zlim([-20, 20])
        plt.show()

    def feito_torres(self, P):
        """ Tests if a point P is inside a polyhedron.

        :param P: ndarray
            Point to be tested for inclusion.
        :return: bool
            True if P is included in the polyhedron.
        """
        inclusion = []
        v_pluss = []
        v_minus = []

        for el in self.simplices:
            facet = self.get_coordinates(el)    # Get the coordinates for the current facet

            if self.in_trinagle(facet, P):      # Check if P is on the current facet.
                return True

            o_v1 = np.array([0, 0, 0], facet[0])    # vector from origo to the first vertex in the facet


            # if( self.in_line(o_v1, P) ) & ((  & ... )  | ( ... & ... ))

    def sign(self):
        return True

    def get_coordinates(self, indices):
        """Return the coordinates of points correlating to the  the indices provided.

        :param indices: ndarray
            shape(N,), list of indices
        :return: ndarray
            shape(N, 3)
        """
        coordinates = np.array(indices.shape[0], 3)

        counter = 0
        for index in indices:
            coordinates[counter] = self.points(index)
            counter += 1

        return coordinates

    def in_tetrahedron(self, tetrahedron, p):
        """Checks if the point P, pointed to by vector p, is inside(incuding the surface) the tetrahedron

        :param tetrahedron: ndarray
            The four points of a tetrahedron
        :param p: ndarray
            The point to be tested for inclusion in the tetrahedron.

        :return: Bool
            True if q is inside or on the surface of the tetrahedron.
        """
        hull = spatial.Delaunay(tetrahedron)    # Generate a convex hull repesentaion of points
        return hull.find_simplex(p) >= 0        # and check if 'q' is inside.

    '''
            # If neccesary move the line so that a is the origin.
            if line[0] != np.array([0,0,0]):
                a = np.array([0,0,0])
                b = line[1] - line[0]
            else:
                a = line[0]
                b = line[1]
    '''

    def in_line(self, line, p):
        """Checks if a point P is on the line from  A to B

        :param line: ndarray
            line segment from point A to point B
        :param p: ndarray
            Vector from A to P
        :return: Bool
            True is P in in the line segment from A to P.
        """
        b = line[1] - line[0]   # Move the line so that A is (0,0,0). 'b' is the vector from A to B.

        # Check if the cross b x p is 0, if not the vectors are not collinear.
        matrix = np.array([[1, 1, 1], b, p, ])
        if np.linalg.det(matrix) != 0:
            return False

        # Check if b and p have opposite directions
        dot_b_p = np.dot(p, b)
        if dot_b_p < 0:
            return False

        # Finally check that q-vector is shorter b-vector
        dot_qq = np.dot(p, p)
        if dot_qq > dot_b_p:
            print("q-vector longer than b-vector")
            return False

        return True

    def in_trinagle(self, triangle, p):
        """Takes three points of a triangle in 3d, and determines if the point w is within that triangle.
            This function utilizes the baycentric technique explained here
            https://blogs.msdn.microsoft.com/rezanour/2011/08/07/barycentric-coordinates-and-point-in-triangle-tests/

        :param triangle: ndarray
            An ndarray with shape: (3,3), with points A, C and C beeing triangle[0]..[2]
        :param p: ndarray
            An ndarray with shape: (3,), the point to be tested for inclusion in the triangle.
        :return: Bool
            True if 'w' is within the triangle ABC.
        """
        # Make 'A' the local origo for the points.
        b = triangle[1] - triangle[0]  # 'b' is the vector from A to B
        c = triangle[2] - triangle[0]  # 'c' is the vector from A to C
        p -= triangle[0]               # 'p' is now the vector from A to the point being tested for inclusion

        b_X_c = np.cross(b, c)         # Calculating the vector of the cross product b x c
        if np.dot(b_X_c, p) != 0:      # If p-vector is not coplanar to b and c-vector, it is not in the triangle.
            print("not coplanar")
            return False

<<<<<<< HEAD
        v_X_w = np.cross(c, p)          # Calculating the vector of the cross product c x p
        v_X_u = np.cross(c, b)          # Calculating the vector of the cross product c x b
        if np.dot(v_X_w, v_X_u) < 0:    # If the two cross product vectors are not pointing in the same direction. exit
            print("v_X_w anc v_X_u has opposite directions")
            return False

        u_X_w = np.cross(b, p)          # Calculating the vector of the cross product b x p
=======
        c_X_p = np.cross(c, p)        # Calculating the vector of the cross product c x p
        c_X_b = np.cross(c, b)        # Calculating the vector of the cross product c x b

        if np.dot(c_X_p, c_X_b) < 0:  # If the two cross product vectors are not pointing in the same direction. exit
            print("c_X_p anc c_X_b has opposite directions")
            return False

        c_X_p = np.cross(b, p)  # Calculating the vector of the cross product b x p
>>>>>>> f176b465

        if np.dot(c_X_p, b_X_c) < 0:  # If the two cross product vectors are not pointing in the same direction. exit
            print("c_X_p and  ")
            return False
        denom = np.linalg.norm(b_X_c)
<<<<<<< HEAD
        r = v_X_w /(denom)
        t = np.linalg.norm(u_X_w)
=======
        r = c_X_p /denom
        t = np.linalg.norm(c_X_p)
>>>>>>> f176b465

        print("got to the end")
        return r + t <= 1<|MERGE_RESOLUTION|>--- conflicted
+++ resolved
@@ -137,28 +137,17 @@
     def get_vertices(self, nd_data):
         """Get all hull vertices and save them in a array list.
 
-<<<<<<< HEAD
         :param nd_data : ndarray
-            Datapoints
+            The a copy of gamut.points pre-converted to a desierd colour space.
         :return: point_list
-=======
-            :param nd_data : ndarray
-                The a copy of gamut.points pre-converted to a desierd colour space.
-            :return: point_list
->>>>>>> f176b465
         """
         point_list = []                     # Array list with vertices points.
 
         for i in self.hull.vertices:        # For loop that goes through all the vertices
-<<<<<<< HEAD
                                             # and for each goes to the points and adds the coordinents to the list.
             point_list.append(nd_data[i])
         point_array = np.array(point_list)
-=======
-            point_list.append(nd_data[i])   #  and for each goes to the points and adds the coordinents to
-        point_array = np.array(point_list)  #  the list
-
->>>>>>> f176b465
+
         return point_array                  # Returns ndarray.
 
     def plot_surface(self, ax, sp):
@@ -303,36 +292,21 @@
             print("not coplanar")
             return False
 
-<<<<<<< HEAD
-        v_X_w = np.cross(c, p)          # Calculating the vector of the cross product c x p
-        v_X_u = np.cross(c, b)          # Calculating the vector of the cross product c x b
-        if np.dot(v_X_w, v_X_u) < 0:    # If the two cross product vectors are not pointing in the same direction. exit
-            print("v_X_w anc v_X_u has opposite directions")
-            return False
-
-        u_X_w = np.cross(b, p)          # Calculating the vector of the cross product b x p
-=======
-        c_X_p = np.cross(c, p)        # Calculating the vector of the cross product c x p
-        c_X_b = np.cross(c, b)        # Calculating the vector of the cross product c x b
-
-        if np.dot(c_X_p, c_X_b) < 0:  # If the two cross product vectors are not pointing in the same direction. exit
+        c_X_p = np.cross(c, p)          # Calculating the vector of the cross product c x p
+        c_X_b = np.cross(c, b)          # Calculating the vector of the cross product c x b
+
+        if np.dot(c_X_p, c_X_b) < 0:    # If the two cross product vectors are not pointing in the same direction. exit
             print("c_X_p anc c_X_b has opposite directions")
             return False
 
-        c_X_p = np.cross(b, p)  # Calculating the vector of the cross product b x p
->>>>>>> f176b465
+        c_X_p = np.cross(b, p)          # Calculating the vector of the cross product b x p
 
         if np.dot(c_X_p, b_X_c) < 0:  # If the two cross product vectors are not pointing in the same direction. exit
             print("c_X_p and  ")
             return False
         denom = np.linalg.norm(b_X_c)
-<<<<<<< HEAD
-        r = v_X_w /(denom)
-        t = np.linalg.norm(u_X_w)
-=======
-        r = c_X_p /denom
+        r = c_X_p/denom
         t = np.linalg.norm(c_X_p)
->>>>>>> f176b465
 
         print("got to the end")
         return r + t <= 1