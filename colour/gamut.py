#!/usr/bin/env python3
# -*- coding: utf-8 -*-

"""
gamut: Colour metric functions. Part of the colour package.

Copyright (C) 2013-2016 Ivar Farup, Lars Niebuhr,
Sahand Lahafdoozian, Nawar Behenam, Jakob Voigt

This program is free software: you can redistribute it and/or modify
it under the terms of the GNU General Public License as published by
the Free Software Foundation, either version 3 of the License, or
(at your option) any later version.

This program is distributed in the hope that it will be useful,
but WITHOUT ANY WARRANTY; without even the implied warranty of
MERCHANTABILITY or FITNESS FOR A PARTICULAR PURPOSE.  See the
GNU General Public License for more details.

You should have received a copy of the GNU General Public License
along with this program.  If not, see <http://www.gnu.org/licenses/>.
"""

import numpy as np
from scipy import spatial
import matplotlib.pyplot as plt
from mpl_toolkits.mplot3d import art3d
import scipy as sci
import colour.data as data
<<<<<<< HEAD
=======

>>>>>>> 64cd7b8f

class Gamut:
    """Class for representing colour gamuts computed in various colour spaces.
    """
    def __init__(self, sp, points, gamma=1, center=None):
        """Construct new gamut instance and compute the gamut. To initialize the hull with the convex hull method,
        set gamma != 1, and provide the center for expansion.

        :param sp : colour.Space
            The colour space for computing the gamut.
        :param points : colour.Data
            The colour points for the gamut.
        :param gamma : float
            Decides how much the points are expanded when using modified convex hull initializing.
        :param center : ndarray
            The gamut center. If one is note provided, the geometric center of the points is used.
        """

        self.data = points       # The data points are stored in the original format. Use hull.points for actual points.
        self.space = sp
        self.hull = None         # Initialized by initialize_(modified)convex_hull
        self.vertices = None     # Initialized by initialize_(modified)convex_hull
        self.simplices = None    # Initialized by initialize_(modified)convex_hull
        self.neighbors = None    # Initialized by initialize_(modified)convex_hull
        self.center = None       # Initialized by initialize_(modified)convex_hull

        if gamma == 1:
            self.initialize_convex_hull()
        else:
            self.initialize_modified_convex_hull(gamma, center)
        self.fix_orientation()

    def initialize_convex_hull(self):
        """Initializes the gamuts convex hull in the desired colour space

        :param sp : Space
            The colour space for computing the gamut.
        :param points : Data
            The colour points for the gamut.
        """
        # Calculate the convex hull
        self.hull = spatial.ConvexHull(self.data.get_linear(self.space), qhull_options='QJ')
        self.vertices = self.hull.vertices
        self.simplices = self.hull.simplices
        self.neighbors = self.hull.neighbors
        self.center = self.center_of_mass(self.get_coordinates(self.vertices))

    def initialize_modified_convex_hull(self, gamma, center):
        """Initializes the gamut with the modified convex hull method.

        Thanks to Divakar from stackoverflow.
        http://stackoverflow.com/questions/42763615/proper-python-way-to-work-on-
        original-in-for-loop?noredirect=1#comment72645178_42763615

        :param gamma: float
            The exponent for modifying the radius.
        :param center: ndarray
            Center of expansion.
        """
        # Move all points so that 'center' is origin
        n_data = self.data.get_linear(self.space)
<<<<<<< HEAD
=======
        n_data_backup = n_data                          # Save a copy of the points, unmodified.

        if center is None:
            self.center = self.center_of_mass(n_data)   # If a center was provided, use it.
        else:
            self.center = center                        # If not, use the geometric center as a default.
>>>>>>> 64cd7b8f

        shifted = n_data - center                               # Make center the local origin
        r = np.linalg.norm(shifted, axis=1, keepdims=True)      # Get the radius of all points
        n_data = shifted * (r ** gamma / r)                     # Modify the radius.

        # Calculate the convex hull, with the modified radius's
        self.hull = spatial.ConvexHull(n_data)      # Set indexes from modified points.
        self.vertices = self.hull.vertices          # Set indexes from modified points.
        self.simplices = self.hull.simplices        # Set indexes from modified points.
        self.neighbors = self.hull.neighbors        # Set indexes from modified points.
        self.center = center
        self.hull.points = n_data_backup

<<<<<<< HEAD
        # TODO fikse points
        # self.hull.points =
        # self.hull.points += center

    def is_inside(self, sp, c_data, b=False):
=======
    def is_inside(self, sp, c_data, t=False):
>>>>>>> 64cd7b8f
        """For the given data points checks if points are inn the convex hull

        :param sp : colour.Space
            The colour space for computing the gamut.
        :param c_data : colour.Data
            Data object with the colour points for the gamut.
<<<<<<< HEAD
        :param b : boolean
=======
        :param t : boolean
>>>>>>> 64cd7b8f
            True if use the traverse method, false if use the flatten method.
        :return ndarray
            A array shape(c_data.get()-1) which contains True for each point included in the convexHull, else False.
        """

<<<<<<< HEAD
        if b:
            nd_data = c_data.get(sp)                            # Get the data points as ndarray

            if nd_data.ndim == 1:                               # If only one point was sent.
                return np.array([self.feito_torres(nd_data)])   # Returns 1d boolean-array

            else:
                indices = np.ones(nd_data.ndim - 1,
                                  int) * -1  # Important that indices is initialized with negative numb.
                bool_array = np.zeros(np.shape(nd_data)[:-1], bool)  # Create a bool-array with the same shape as the
                self.traverse_ndarray(nd_data, indices, bool_array)  # nd_data(minus the last dimension)

                return bool_array  # Returns the boolean array
        else:

            # Get the shape of c_data
            shape = c_data.get(sp).shape[:-1]

            # Flatten
            l_data = c_data.get_linear(sp)

            bool_array = np.zeros(shape)
            bool_array.flatten()

            # Get the shape of c_data
            shape = c_data.get(sp).shape[:-1]

            l_data = c_data.get_linear(sp)

            bool_array = np.zeros(shape, bool)
            bool_array = bool_array.flatten()

            # Do feito
            for i in range(0, bool_array.shape[0]):
                bool_array[i] = self.feito_torres(l_data[i])

            # bool_array = self.feito_torres(lin_data)

            # Reshape (without last dimension)
            bool_array = bool_array.reshape(shape)

            return bool_array
=======
        if t:
            nd_data = c_data.get(sp)                            # Get the data points as ndarray.

            if nd_data.ndim == 1:                               # If only one point was sent.
                return np.array([self.feito_torres(nd_data)])   # Returns 1d boolean-array.

            else:
                indices = np.ones(nd_data.ndim - 1, int) * -1        # Initialize with negative numbers.
                bool_array = np.zeros(np.shape(nd_data)[:-1], bool)  # Create a bool-array with the same shape as the.
                self.traverse_ndarray(nd_data, indices, bool_array)  # nd_data(minus the last dimension).

                return bool_array                               # Returns the boolean array.
        else:
            shape = c_data.get(sp).shape[:-1]                   # Nx...xMx3 color data needs Nx..xM bool array.
            bool_array = np.zeros(shape)                        # Create a bool array for storing the results.
            bool_array.flatten()

            n_data = c_data.get_linear(sp)

            for i in range(0, bool_array.shape[0]):  # Call feito
                bool_array[i] = self.feito_torres(n_data[i])
>>>>>>> 64cd7b8f

            bool_array = bool_array.reshape(shape)    # Reshape (without last dimension)
            return bool_array

    def traverse_ndarray(self, n_data, indices, bool_array):
        """For the given data points recursively traverse the dimensions to check if points are inn the convexhull.

        :param n_data : ndarray
            An n-dimensional array containing the remaining dimensions to iterate.
        :param indices : array
            The dimensional path to the coordinate.
            Needs to be as long as the (amount of dimensions)-1 in nda and filled with -1's
        :param bool_array : ndarray
            Array containing true/false in last dimension.
        """
        if np.ndim(n_data) != 1:                            # Not yet reached a leaf node
            curr_dim = 0
            for index in np.nditer(indices):                # calculate the dimension number witch we are currently in
                if index != -1:                             # If a dimension is previously iterated the cell will
                    curr_dim += 1                           # have been changed to a non-negative number.

            numb_of_iterations = 0
            for nda_minus_one in n_data:                       # Iterate over the length of the current dimension
                indices[curr_dim] = numb_of_iterations      # Update the path in indices before next recursive call
                self.traverse_ndarray(nda_minus_one, indices, bool_array)
                numb_of_iterations += 1
            indices[curr_dim] = -1                          # should reset the indices array when the call dies

        else:                                               # We have reached a leaf node
            bool_array[(tuple(indices))] = self.feito_torres(n_data)  # Set the boolean array to returned boolean.

    def feito_torres(self, q):
        """ Tests if a point q is inside the Gamut(general polyhedra)

            :param q: ndarray
                Point to be tested for inclusion.
            :return: bool
                True if q is included in the Gamut.
            """
        inclusion = 0
        v_plus = []     # a list of vertices who's original edge contains P, and it's face is POSITIVE oriented
        v_minus = []    # a list of vertices who's original edge contains P, and it's face is NEGATIVE oriented
        origin = np.array([0., 0., 0.])

        for face in self.simplices:                         # Iterate through all the Gamuts facets.
            facet = self.get_coordinates(face)
            a = facet[0]
            b = facet[1]
            c = facet[2]

            s_t = self.sign(np.array([origin, a, b, c]))    # sign of the face's original tetrahedron
            s_nt = s_t*-1
            signs = np.zeros(4)                             # array for indexing the sign values
            zeros = 0

            # Check if q sees the same side of the tetrahedron's facets as origin does. If this is not true,
            # point is not inside.
            signs[0] = self.sign(np.array([q, a, b, c]))
            if signs[0] == s_nt:
                continue
            signs[1] = self.sign(np.array([q, a, c, origin]))
            if signs[1] == s_nt:
                continue
            signs[2] = self.sign(np.array([q, a, origin, b]))
            if signs[2] == s_nt:
                continue
            signs[3] = self.sign(np.array([q, b, origin, c]))
            if signs[3] == s_nt:
                continue

            for i in range(0, 3):
                if signs[i] == 0:             # If sign[i] is zero, q is on the corresponding face of the facet's
                    zeros += 1                # original tetrahedron.

            if signs[0] == 0:                 # True if q is on the current facet.
                return True

            elif zeros == 0:                  # Tetrahedra.
                inclusion += s_t

            elif zeros == 1:                  # Triangle.
                inclusion += 0.5*s_t

            elif zeros == 2:                  # Line.
                inclusion += 0.5*s_t

                if signs[1] == 0 and signs[2] == 0:         # Intersection point is on line is between A and O
                    if s_t > 0 and np.in1d(face[0], v_plus):
                        v_plus.append(face[0])
                        inclusion += s_t
                    elif s_t < 0 and np.in1d(face[0], v_minus):
                        v_minus.append(face[0])
                        inclusion += s_t
                elif signs[1] == 0 and signs[3] == 0:       # Intersection point is on line is between B and O
                    if s_t > 0 and np.in1d(face[1], v_plus):
                        v_plus.append(face[1])
                        inclusion += s_t
                    elif s_t < 0 and np.in1d(face[1], v_minus):
                        v_minus.append(face[1])
                        inclusion += s_t
                elif signs[2] == 0 and signs[3] == 0:       # Intersection point is on line is between C and O
                    if s_t > 0 and np.in1d(face[2], v_plus):
                        v_plus.append(face[2])
                        inclusion += s_t
                    elif s_t < 0 and np.in1d(face[2], v_minus):
                        v_minus.append(face[2])
                        inclusion += s_t

        if inclusion > 0:
            return True
        else:
            return False

    def fix_orientation(self):
        """Fixes the orientation of the facets in the hull, so their normal vector points outwards.
        """

        c = self.center_of_mass(self.get_coordinates(self.vertices))

        for simplex in self.simplices:
            facet = self.get_coordinates(simplex)
            normal = np.cross((facet[1] - facet[0]), facet[2] - facet[0])  # Calculate the facets normal vector.
            if np.dot((facet[0]-c), normal) < 0:            # If the dot product of 'normal' and a vector from the
                                                            # center of the gamut to the facet is negative, the
                                                            # orientation of the facet needs to be fixed.
                a = simplex[2]
                simplex[2] = simplex[0]
                simplex[0] = a

    @staticmethod
    def sign(t):
        """ Calculates the orientation of the tetrahedron.

        :param t: ndarray
            shape(4,3) The four coordinates of the tetrahedron who's signed volume is to be calculated
        :return: int
             1 if tetrahedron is POSITIVE orientated(signed volume > 0)
             0 if volume is 0
            -1 if tetrahedron is NEGATIVE orientated(signed volume < 0)
        """

        matrix = np.array([  # Creating the matrix for calculating a determinant, representing
                           [t[0, 0], t[1, 0], t[2, 0], t[3, 0]],  # the signed volume of the t.
                           [t[0, 1], t[1, 1], t[2, 1], t[3, 1]],
                           [t[0, 2], t[1, 2], t[2, 2], t[3, 2]],
                           [1, 1, 1, 1]])
        return int(np.sign(sci.linalg.det(matrix)))*-1  # Calculates the signed volume and returns its sign.

    def get_coordinates(self, indices):
        """Return the coordinates of the points correlating to the the indices provided.

        :param indices: ndarray
            shape(N,), list of indices
        :return: ndarray
            shape(N, 3)
        """
        return self.hull.points[indices]

    def in_tetrahedron(self, t, p, true_interior=False):
        """Checks if the point P, pointed to by vector p, is inside(including the surface) the tetrahedron
            If 'p' is not guaranteed a true tetrahedron, use interior().

        :param t: ndarray
            The four points of a tetrahedron
        :param p: ndarray
            The point to be tested for inclusion in the tetrahedron.
        :param true_interior: bool
            Activate to exclude the surface of the tetrahedron from the search.
        :return: Bool
            True if q is inside or on the surface of the tetrahedron.
        """

        # If the surface is to be excluded, return False if p is on the surface.
        if true_interior and (self.in_triangle(np.delete(t, 0, 0), p) or
                              self.in_triangle(np.delete(t, 1, 0), p) or
                              self.in_triangle(np.delete(t, 2, 0), p) or
                              self.in_triangle(np.delete(t, 3, 0), p)):
            return False

        # Check if 'p' is in the tetrahedron.
        hull = spatial.Delaunay(t)    # Generate a convexHull representation of the points
        return hull.find_simplex(p) >= 0        # return True if 'p' is a vertex.

    @staticmethod
    def in_line(line, point, true_interior=False):
        """Checks if a point P is on the line segment AB.

        :param line: ndarray
            line segment from point A to point B
        :param point: ndarray
            Vector from A to P
        :return: Bool
        :param true_interior: bool
            Set to True if you want to exclude the end points in the search for inclusion.
        :return: Bool
            True is P in in the line segment from A to P.
        """
        if true_interior and (tuple(point) == tuple(line[0]) or tuple(point) == tuple(line[1])):
            return False

        b = line[1] - line[0]   # Move the line so that A is (0,0,0). 'b' is the vector from A to B.
        p = point - line[0]     # Make the same adjustments to the points. Copy to not change the original point

        # Check if the cross b x p is 0, if not the vectors are not collinear.
        matrix = np.array([[1, 1, 1], b, p, ])
        if np.linalg.det(matrix) != 0:
            return False

        # Check if b and p have opposite directions
        dot_b_p = np.dot(p, b)
        if dot_b_p < 0:
            return False

        # Finally check that p-vector is than shorter b-vector
        if np.linalg.norm(p) > np.linalg.norm(b):
            return False

    def in_triangle(self, triangle, q, true_interior=False):
        """Takes three points of a triangle in 3d, and determines if the point w is within that triangle.
            This function utilizes the baycentric technique explained here
            https://blogs.msdn.microsoft.com/rezanour/2011/08/07/barycentric-coordinates-and-point-in-triangle-tests/

        :param triangle: ndarray
            An ndarray with shape: (3,3), with points A, B and C being triangle[0]..[2]
        :param q: ndarray
            An ndarray with shape: (3,), the point to be tested for inclusion in the triangle.
        :param true_interior: bool
            If true_interior is set to True, returns False if 'P' is on one of the triangles edges.

        :return: bool
            True if 'w' is within the triangle ABC.
        """

        # If the true interior option is activated, return False if 'q' is on one of the triangles edges.
        if true_interior and (self.in_line(triangle[0:2], q) or
                              self.in_line(triangle[1:3], q) or
                              self.in_line(np.array([triangle[0], triangle[2]]), q)):
            return False

        # Make 'A' the local origin for the points.
        b = triangle[1] - triangle[0]  # 'b' is the vector from A to B
        c = triangle[2] - triangle[0]  # 'c' is the vector from A to C
        p = q - triangle[0]            # 'p' is now the vector from A to the point being tested for inclusion

        # If triangle is actually a line. It is treated as a line.
        if np.array_equal(triangle[0], triangle[1]):
            return self.in_line(np.array([triangle[0], triangle[1]]), p)
        if np.array_equal(triangle[0], triangle[2]):
            return self.in_line(np.array([triangle[0], triangle[2]]), p)
        if np.array_equal(triangle[1], triangle[2]):
            return self.in_line(np.array([triangle[1], triangle[2]]), p)

        b_x_c = np.cross(b, c)         # Calculating the vector of the cross product b x c
        if np.dot(b_x_c, p) != 0:      # If p-vector is not coplanar to b and c-vector, it is not in the triangle.
            return False

        c_x_p = np.asarray(np.cross(c, p))          # Calculating the vector of the cross product c x p
        c_x_b = np.asarray(np.cross(c, b))          # Calculating the vector of the cross product c x b

        if np.dot(c_x_p, c_x_b) < 0:    # If the two cross product vectors are not pointing in the same direction. exit
            return False

        b_x_p = np.asarray(np.cross(b, p))          # Calculating the vector of the cross product b x p

        if np.dot(b_x_p, b_x_c) < 0:  # If the two cross product vectors are not pointing in the same direction. exit
            return False

        denom = np.linalg.norm(b_x_c)
        r = np.linalg.norm(c_x_p) / denom
        t = np.linalg.norm(b_x_p) / denom

        return r + t <= 1

    @staticmethod
    def is_coplanar(p):
        """Checks if the points provided are coplanar. Does not handle more than 4 points.

        :param p: ndarray
            The points to be tested
        :return: bool
            True if the points are coplanar
        """
        if p.shape[0] < 4:  # Less than 4 p guarantees coplanar p.
            return True

        # Make p[0] the local origin, and d, c, and d vectors from origin to the other points.
        b = p[1] - p[0]
        c = p[2] - p[0]
        d = p[3] - p[0]

        # Coplanar if the cross product vector or two vectors dotted with the  last vector is 0.
        return np.dot(d, np.cross(b, c)) == 0

    @staticmethod
    def center_of_mass(points):
        """Finds the center of mass of the points given. To find the "geometric center" of a gamut
        lets points be only the vertices of the gamut.

        Thanks to: http://stackoverflow.com/questions/8917478/center-of-mass-of-a-numpy-array-how-to-make-less-verbose

        :param points: ndarray
            Shape(N, 3), a list of points
        :return: center: ndarray
            Shape(3,), the coordinate of the center of mass.
        """
        cm = points.sum(0) / points.shape[0]
        for i in range(points.shape[0]):
            points[i, :] -= cm
        return cm

    def get_vertices(self, nd_data):
        """Get all hull vertices and save them in a array list.

        :param nd_data : ndarray
            Shape(N, 3) A list of points to return vertices from. The a copy of gamut.points pre-converted
            to a desired colour space.
        :return: ndarray
            The coordinates of the requested vertices
        """
        point_list = []                     # Array list for the vertices.

        for i in self.hull.vertices:        # For loop that goes through all the vertices
            point_list.append(nd_data[i])   # and for each goes to the points and adds the coordinents to the list.

        return np.array(point_list)          # Returns ndarray.

    def plot_surface(self, sp, ax):
        """Plot all the vertices points on the received axel

        :param ax: Axel
            The axel to draw the points on
        :param sp: Space
            The colour space for computing the gamut.
        """
        nd_data = self.data.get_linear(sp)              # Creates a new ndarray with points
        points = self.get_vertices(nd_data)             # ndarray with all the vertices
        x = points[:, 0]
        y = points[:, 1]
        z = points[:, 2]

        x.sort()                                        # Sort the value from smallest to biggest value.
        y.sort()
        z.sort()

        for i in range(self.hull.simplices.shape[0]):   # Iterates and draws all the vertices points
            tri = art3d.Poly3DCollection([self.hull.points[self.hull.simplices[i]]])
            ax.add_collection(tri)                      # Adds created points to the ax

        ax.set_xlim([x[0] - (x[0] * 0.20), x[-1] + x[-1] * 0.20])  # Set the limits for the plot by calculating.
        ax.set_ylim([y[0] - (y[0] * 0.20), y[-1] + y[-1] * 0.20])
        ax.set_zlim([z[0] - (z[0] * 0.20), z[-1] + z[-1] * 0.20])
        plt.show()

    def true_shape(self, points):
        """Removes all points in 'points' the does not belong to it's convex polygon.
            Works with 4 or less coplanar points.

        :param points: ndarray
            Shape(N, 3) Points in 3d
        :return: ndarray
            The vertices of a assuming it is supposed to represent a convex shape
        """

        # Remove duplicate points.
        uniques = []  # Use list while removing
        for arr in points:
            if not any(np.array_equal(arr, unique_arr) for unique_arr in uniques):
                uniques.append(arr)
        uniques = np.array(uniques)              # Convert back to ndarray.

        if uniques.shape[0] < 3:                 # one or two unique points are garaunteed a point or line.
            return uniques

        if uniques.shape[0] == 3:                # If we have 3 points, they are either a triangle or a line.
            i = 0
            while i < 3:
                a = np.delete(uniques, i, 0)
                if self.in_line(a, uniques[i]):  # If a point is on the line segment between two other points
                    return a                     # Return that line segment.
                i += 1
            return uniques                       # Guaranteed to be a triangle.

        i = 0
        while i < 4:
            b = np.delete(uniques, i, 0)
            if self.in_triangle(b, uniques[i]):  # See if any of the points lay inside the triangle formed by the
                return b                         # other points
            i += 1

        return uniques                           # return a convex polygon with 4 vertices

    def in_polygon(self, points, q, true_interior=False):
        """Checks if q is in the polygon formed by pts

        :param points: ndarray
            shape(4, 3). Points on a polygon. Must be coplanar.
        :param q: ndarray
            Point to be tested for inclusion
        :param true_interior: boolean
            Activate to exclude the edges from the search
        :return:
        """
        if true_interior:
            # Divide into two triangles and check their true_interior, and their common edge with is in the true
            # interior or the polygon
            return (self.in_triangle(np.array([points[0], points[1], points[2]]), q, true_interior=True) or
                    self.in_line(np.array([points[1], points[2]]), q, true_interior=True) or
                    self.in_triangle(np.array([points[1], points[2], points[3]]), q, true_interior=True))
        else:
            # Divide in two triangles and see is q is in either.
            return (self.in_triangle(np.array([points[0], points[1], points[2]]), q) or
                    self.in_triangle(np.array([points[1], points[2], points[3]]), q))

    def interior(self, points, q, true_interior=False):
        """ Finds the vertices of pts convex shape, and calls the appropriate function to test for inclusion. 
        Is not designed to work with more than 4 points.
        
        :param points: ndarray
            Shape(n, 3). 0 < n < 5.
        :param q: ndarray
            Point to be tested for inclusion in pts true shape.
        :param true_interior: boolean
            Activate to exclude the edges if pts is actually a triangle or polygon with 4 vertices, or the surface
            if pts is a tetrahedron
        :return: boolean
            True if the point was inside.
        """
        if self.is_coplanar(points):
            true_shape = self.true_shape(points)
            if true_shape.shape[0] == 1:
                return np.allclose(true_shape, q)
            elif true_shape.shape[0] == 2:
                return self.in_line(true_shape, q)
            elif true_shape.shape[0] == 3:
                return self.in_triangle(true_shape, q, true_interior=true_interior)
            elif true_shape.shape[0] == 4:
                return self.in_polygon(true_shape, q, true_interior=true_interior)
            else:
                print("Error: interior received to many points, retuning False")
                return False
        else:
            return self.in_tetrahedron(points, q, true_interior=true_interior)

    @staticmethod
    def get_alpha(q, center, n):
        """Get the Alpha value by computing.

        :param q: ndarray
            The start point.
        :param center: ndarray
            The center is a end point in the color space.
        :param n: ndarray
            The normal and distance value for the simplex
        :return x: float
            Returns alpha value.
        """
        x = (n[3] - center[0] * n[0] - center[1] * n[1] - center[2] * n[2]) / \
            (q[0] * n[0] - center[0] * n[0] + q[1] * n[1] - center[1] * n[1] + q[2] * n[2] - center[2] * n[2])

        return x

    @staticmethod
    def find_plane(points):
        """Find normal point to a plane(simplices) and the distance from p to the cross point.

        :param points: ndarray
            the start point.
        :return n: ndarray
            Returns ndarray with normal points distance. [x, y, z, distance]
        """
        v1 = points[2] - points[0]
        v2 = points[1] - points[0]
        n2 = np.cross(v1, v2)                          # Find cross product of 2 points.
        norm = np.linalg.norm(n2)                      # Find normal point.
        n3 = n2 / norm                                 # Find the distance.

        return np.hstack([n3, np.dot(points[1], n3)])  # Add the distance to numpy array, and return it.

    def intersectionpoint_on_line(self, sp, c_data, center=None):
        """ Returns an array containing the nearest point on the gamuts surface, for every point
            in the c_data object. Cell number i in the returned array corresponding to cell number i from the
            'c_data' parameter. Handles input on the format Nx...xMx3.

        :param sp: colour.space
            The Colour.space
        :param c_data: colour.data.Data
            Colour.data.Data object containing all points.
        :param center : ndarray
            Center point to use when computing the nearest point.
        :return: ndarray
            Shape(3,) containing the nearest point on the gamuts surface.
        """

        if center is None:                          # If no center is defined, use geometric center.
            center = self.center

        re_data = c_data.get_linear(sp)             # Get linearised colour data

<<<<<<< HEAD
    def intersectionpoint_on_line(self, sp, c_data, center=None):
        """ Returns an array containing the nearest point on the gamuts surface, for every point
            in the c_data object. Cell number i in the returned array correspondes to cell number i from the
            'c_data' parameter. Handels input on the format Nx...xMx3

        :param sp: colour.space
            The Colour.space
        :param c_data: colour.data.Data
            Colour.data.Data object containing all points.
        :param center : ndarray
            Center point to use when computing the nearest point.
        :return: ndarray
            Shape(3,) containing the nearest point on the gamuts surface.
        """

        if not center:  # If no center is defined, use geometric center.
            center = self.center

        # Get linearised colour data
        re_data = c_data.get_linear(sp)

        # Do get_nearest_point_on_line
        for i in range(0, re_data.shape[0]):
            re_data[i] = self.get_nearest_point_on_line(re_data[i], center, sp)

        return data.Data(sp, np.reshape(re_data, c_data.sh))

    def get_nearest_point_on_line(self, d, center, sp):
=======
        for i in range(0, re_data.shape[0]):        # Do get_nearest_point_on_line
            re_data[i] = self.get_nearest_point_on_line(sp, re_data[i], center)

        return data.Data(sp, np.reshape(re_data, c_data.sh))

    def get_nearest_point_on_line(self, sp, q, center):
>>>>>>> 64cd7b8f
        """Finding the Nearest point along a line.

        :param sp: Space
            The colour space for computing the gamut.
        :param q: ndarray
            The start point.
        :param center: ndarray
            The center is a end point in the color space.
        :return: ndarray
            Returns the nearest point.
        """
<<<<<<< HEAD
        new_points = self.data.get_linear(sp)          # Converts gamut to new space

=======

        new_points = self.data.get(sp)                 # Converts gamut to new space
>>>>>>> 64cd7b8f
        alpha = []                                     # a list for all the alpha variables we get
        for i in self.hull.simplices:                  # Loops for all the simplexes
            points = []                                # A list for all the points coordinates
            for m in i:                                # Loops through all the index's and find the coordinates
                points.append(new_points[m])
            point = np.array(points)                   # converts to numpy array
            n = self.find_plane(point)                 # Find the normal and distance
            x = self.get_alpha(q, center, n)           # Finds the alpha value
            if 0 <= x <= 1:                            # If alpha between 0 and 1 it gets added to the alpha list
                if self.in_triangle(point, self.line_alpha(x, q, center)):  # And if its in the triangle to
                    alpha.append(x)
        a = np.array(alpha)
<<<<<<< HEAD
        a.sort()
        nearest_point = self.line_alpha(a[-1], d, center)

=======
        np.sort(a, axis=0)

        nearest_point = self.line_alpha(a[0], q, center)
>>>>>>> 64cd7b8f
        return nearest_point

    @staticmethod
    def line_alpha(alpha, q, center):
        """Equation for calculating the nearest point.

        :param alpha: float
            The highest given alpha value
        :param q: ndarray
            The start point.
        :param center: ndarray
            The center is a end point in the color space.
        :return: ndarray
            Return the nearest point.
        """
<<<<<<< HEAD
        nearest_point = alpha * np.array(d) + center \
            - alpha * np.array(center)                      # finds the coordinates for the nearest point
        return nearest_point

    def clip_nearest(self, sp, c_data):
        # Get linearised colour data
        re_data = c_data.get_linear(sp)

        # Do get_nearest_point_on_line
        for i in range(0, re_data.shape[0]):
            re_data[i] = self.get_clip_nearest(sp, re_data[i])

        return data.Data(sp, np.reshape(re_data, c_data.sh))

    def get_clip_nearest(self, sp, p_outside):
        """
        Finds the nearst point in 3D
        :param sp: Space
            The colour space for computing the gamut.
        :param p_outside: ndarray
            The start point.
        :return: ndarray
            Returns the nearest point.
        """
        gam = self.data.get_linear(sp)                      # Converts gamut to new space
        new_dis = 9001                                      # High value for use in the if
        point = None

        for i in self.vertices:                             # Goes through all the vertices to find the closest
            distance = np.linalg.norm(p_outside - gam[i])   # Finds the distance for the vertices
            if distance < new_dis:                          # If distance is shorter than previous distance
                new_dis = distance                          # Adds value for new distance
                point_index = i                             # Index for the point
                point = gam[i]                              # Coordinates for the new point

        neighbors = []                                      # List for all the neighbors
        for j in self.simplices:                            # Goes through all the simplices
            # If the simplex has the vertieces as a side
            if point_index == j[0] or point_index == j[1] or point_index == j[2]:
                neighbors.append(self.get_coordinates(j))

        a = -9001
        for simplex in neighbors:                           # Goes through all the neighbors
            n = self.find_plane(simplex)                    # Finds normal and distance
            a_new = -n[3] + np.dot(p_outside, n[:3])        # Finds new alpha value
            if np.absolute(a) > np.absolute(a_new):         # If the alpha value is less than the old value
                point_on_plane = (p_outside - a_new * n[:3])    # we find the intersection point
                # If the point is in triangle we return the point
                if self.in_triangle(simplex, point_on_plane):
                    point = point_on_plane

        return point                                    # If we found no points that is in triangle we return the vertex

    def compress_axis(self, sp, c_data, ax):
        """ Stuff
=======
        return alpha * np.array(q) + center - alpha * np.array(center)  # finds the coordinates for the nearest point

    def compress_axis(self, sp, c_data, ax):
        """ Compresses the points linearly in the desired axel and colour space.
>>>>>>> 64cd7b8f

        :param sp: colour.space
            The colour space to work in.
        :param c_data: colour.data.Data
            The points to be compressed.
<<<<<<< HEAD
       :param ax: int
=======
        :param ax: int
>>>>>>> 64cd7b8f
            Integer representing which axis to do the compressing.
        :return: colour.data.Data
            Returns a colour.data.Data object with the new points.
        """

<<<<<<< HEAD
=======
        shape = c_data.get(sp).shape   # Save the original shape of the points.
>>>>>>> 64cd7b8f
        points = c_data.get_linear(sp)
        p_min = 9001
        p_max = 0

<<<<<<< HEAD
        for p in points:    # Finding the minimum and maximum values along given axis of the points to be compressed.
            if p[ax] > p_max:
                p_max = p[ax]
            if p[ax] < p_min:
=======
        for p in points:               # Finding the min and max values along given axis of the points to be compressed.
            if p[ax] > p_max:
                p_max = p[ax]
            elif p[ax] < p_min:
>>>>>>> 64cd7b8f
                p_min = p[ax]

        g_points = self.get_coordinates(self.vertices)  # Using only vertices to find min and max points of the gamut.
        g_min = 9001
        g_max = 0

<<<<<<< HEAD
        for p in g_points:    # Finding the minimum and maximum values along given axis of the points in the gamut.
=======
        for p in g_points:              # Finding the min and max values along given axis of the points in the gamut.
>>>>>>> 64cd7b8f
            if p[ax] > g_max:
                g_max = p[ax]
            if p[ax] < g_min:
                g_min = p[ax]

<<<<<<< HEAD
        delta_p = p_max - p_min     # Calculating the delta values.
        delta_g = g_max - g_min

        b = delta_g / delta_p       # The slope of the line bx + a
        a = g_min - b * p_min

        for i in range(0, points.shape[0]):
            points[(i, ax)] = b*points[(i, ax)] + a  # Compress the coordinates along the given axis.

        return data.Data(sp, points)  # Return the points as a coulour.data.Data object.
=======
        delta_p = p_max - p_min         # Calculating the delta values.
        delta_g = g_max - g_min

        b = delta_g / delta_p           # The slope of the line bx + a
        a = g_min - b * p_min           # Finding start value for the line

        for i in range(0, points.shape[0]):          # For every point.
            points[(i, ax)] = b*points[(i, ax)] + a  # Compress the coordinates along the given axis.

        return data.Data(sp, points.reshape(shape))  # Return the points as a colour.data.Data object.
>>>>>>> 64cd7b8f
<|MERGE_RESOLUTION|>--- conflicted
+++ resolved
@@ -27,10 +27,6 @@
 from mpl_toolkits.mplot3d import art3d
 import scipy as sci
 import colour.data as data
-<<<<<<< HEAD
-=======
-
->>>>>>> 64cd7b8f
 
 class Gamut:
     """Class for representing colour gamuts computed in various colour spaces.
@@ -92,15 +88,12 @@
         """
         # Move all points so that 'center' is origin
         n_data = self.data.get_linear(self.space)
-<<<<<<< HEAD
-=======
         n_data_backup = n_data                          # Save a copy of the points, unmodified.
 
         if center is None:
             self.center = self.center_of_mass(n_data)   # If a center was provided, use it.
         else:
             self.center = center                        # If not, use the geometric center as a default.
->>>>>>> 64cd7b8f
 
         shifted = n_data - center                               # Make center the local origin
         r = np.linalg.norm(shifted, axis=1, keepdims=True)      # Get the radius of all points
@@ -114,75 +107,19 @@
         self.center = center
         self.hull.points = n_data_backup
 
-<<<<<<< HEAD
-        # TODO fikse points
-        # self.hull.points =
-        # self.hull.points += center
-
-    def is_inside(self, sp, c_data, b=False):
-=======
     def is_inside(self, sp, c_data, t=False):
->>>>>>> 64cd7b8f
         """For the given data points checks if points are inn the convex hull
 
         :param sp : colour.Space
             The colour space for computing the gamut.
         :param c_data : colour.Data
             Data object with the colour points for the gamut.
-<<<<<<< HEAD
-        :param b : boolean
-=======
         :param t : boolean
->>>>>>> 64cd7b8f
             True if use the traverse method, false if use the flatten method.
         :return ndarray
             A array shape(c_data.get()-1) which contains True for each point included in the convexHull, else False.
         """
 
-<<<<<<< HEAD
-        if b:
-            nd_data = c_data.get(sp)                            # Get the data points as ndarray
-
-            if nd_data.ndim == 1:                               # If only one point was sent.
-                return np.array([self.feito_torres(nd_data)])   # Returns 1d boolean-array
-
-            else:
-                indices = np.ones(nd_data.ndim - 1,
-                                  int) * -1  # Important that indices is initialized with negative numb.
-                bool_array = np.zeros(np.shape(nd_data)[:-1], bool)  # Create a bool-array with the same shape as the
-                self.traverse_ndarray(nd_data, indices, bool_array)  # nd_data(minus the last dimension)
-
-                return bool_array  # Returns the boolean array
-        else:
-
-            # Get the shape of c_data
-            shape = c_data.get(sp).shape[:-1]
-
-            # Flatten
-            l_data = c_data.get_linear(sp)
-
-            bool_array = np.zeros(shape)
-            bool_array.flatten()
-
-            # Get the shape of c_data
-            shape = c_data.get(sp).shape[:-1]
-
-            l_data = c_data.get_linear(sp)
-
-            bool_array = np.zeros(shape, bool)
-            bool_array = bool_array.flatten()
-
-            # Do feito
-            for i in range(0, bool_array.shape[0]):
-                bool_array[i] = self.feito_torres(l_data[i])
-
-            # bool_array = self.feito_torres(lin_data)
-
-            # Reshape (without last dimension)
-            bool_array = bool_array.reshape(shape)
-
-            return bool_array
-=======
         if t:
             nd_data = c_data.get(sp)                            # Get the data points as ndarray.
 
@@ -204,7 +141,6 @@
 
             for i in range(0, bool_array.shape[0]):  # Call feito
                 bool_array[i] = self.feito_torres(n_data[i])
->>>>>>> 64cd7b8f
 
             bool_array = bool_array.reshape(shape)    # Reshape (without last dimension)
             return bool_array
@@ -422,6 +358,8 @@
         if np.linalg.norm(p) > np.linalg.norm(b):
             return False
 
+        return True
+
     def in_triangle(self, triangle, q, true_interior=False):
         """Takes three points of a triangle in 3d, and determines if the point w is within that triangle.
             This function utilizes the baycentric technique explained here
@@ -675,6 +613,7 @@
         :return n: ndarray
             Returns ndarray with normal points distance. [x, y, z, distance]
         """
+
         v1 = points[2] - points[0]
         v2 = points[1] - points[0]
         n2 = np.cross(v1, v2)                          # Find cross product of 2 points.
@@ -685,8 +624,8 @@
 
     def intersectionpoint_on_line(self, sp, c_data, center=None):
         """ Returns an array containing the nearest point on the gamuts surface, for every point
-            in the c_data object. Cell number i in the returned array corresponding to cell number i from the
-            'c_data' parameter. Handles input on the format Nx...xMx3.
+            in the c_data object. Cell number i in the returned array correspondes to cell number i from the
+            'c_data' parameter. Handels input on the format Nx...xMx3
 
         :param sp: colour.space
             The Colour.space
@@ -698,16 +637,22 @@
             Shape(3,) containing the nearest point on the gamuts surface.
         """
 
-        if center is None:                          # If no center is defined, use geometric center.
+        if not center:  # If no center is defined, use geometric center.
             center = self.center
 
-        re_data = c_data.get_linear(sp)             # Get linearised colour data
-
-<<<<<<< HEAD
+        # Get linearised colour data
+        re_data = c_data.get_linear(sp)
+
+        # Do get_nearest_point_on_line
+        for i in range(0, re_data.shape[0]):
+            re_data[i] = self.get_nearest_point_on_line(re_data[i], center, sp)
+
+        return data.Data(sp, np.reshape(re_data, c_data.sh))
+
     def intersectionpoint_on_line(self, sp, c_data, center=None):
         """ Returns an array containing the nearest point on the gamuts surface, for every point
-            in the c_data object. Cell number i in the returned array correspondes to cell number i from the
-            'c_data' parameter. Handels input on the format Nx...xMx3
+            in the c_data object. Cell number i in the returned array corresponding to cell number i from the
+            'c_data' parameter. Handles input on the format Nx...xMx3.
 
         :param sp: colour.space
             The Colour.space
@@ -719,27 +664,17 @@
             Shape(3,) containing the nearest point on the gamuts surface.
         """
 
-        if not center:  # If no center is defined, use geometric center.
+        if center is None:                          # If no center is defined, use geometric center.
             center = self.center
 
-        # Get linearised colour data
-        re_data = c_data.get_linear(sp)
-
-        # Do get_nearest_point_on_line
-        for i in range(0, re_data.shape[0]):
-            re_data[i] = self.get_nearest_point_on_line(re_data[i], center, sp)
-
-        return data.Data(sp, np.reshape(re_data, c_data.sh))
-
-    def get_nearest_point_on_line(self, d, center, sp):
-=======
+        re_data = c_data.get_linear(sp)             # Get linearised colour data
+
         for i in range(0, re_data.shape[0]):        # Do get_nearest_point_on_line
             re_data[i] = self.get_nearest_point_on_line(sp, re_data[i], center)
 
         return data.Data(sp, np.reshape(re_data, c_data.sh))
 
     def get_nearest_point_on_line(self, sp, q, center):
->>>>>>> 64cd7b8f
         """Finding the Nearest point along a line.
 
         :param sp: Space
@@ -751,13 +686,8 @@
         :return: ndarray
             Returns the nearest point.
         """
-<<<<<<< HEAD
+
         new_points = self.data.get_linear(sp)          # Converts gamut to new space
-
-=======
-
-        new_points = self.data.get(sp)                 # Converts gamut to new space
->>>>>>> 64cd7b8f
         alpha = []                                     # a list for all the alpha variables we get
         for i in self.hull.simplices:                  # Loops for all the simplexes
             points = []                                # A list for all the points coordinates
@@ -770,15 +700,11 @@
                 if self.in_triangle(point, self.line_alpha(x, q, center)):  # And if its in the triangle to
                     alpha.append(x)
         a = np.array(alpha)
-<<<<<<< HEAD
+        np.sort(a, axis=0)
+
         a.sort()
-        nearest_point = self.line_alpha(a[-1], d, center)
-
-=======
-        np.sort(a, axis=0)
-
-        nearest_point = self.line_alpha(a[0], q, center)
->>>>>>> 64cd7b8f
+        nearest_point = self.line_alpha(a[-1], q, center)
+
         return nearest_point
 
     @staticmethod
@@ -794,10 +720,52 @@
         :return: ndarray
             Return the nearest point.
         """
-<<<<<<< HEAD
-        nearest_point = alpha * np.array(d) + center \
-            - alpha * np.array(center)                      # finds the coordinates for the nearest point
-        return nearest_point
+        return alpha * np.array(q) + center - alpha * np.array(center)  # finds the coordinates for the nearest point
+
+    def compress_axis(self, sp, c_data, ax):
+        """ Compresses the points linearly in the desired axel and colour space.
+
+        :param sp: colour.space
+            The colour space to work in.
+        :param c_data: colour.data.Data
+            The points to be compressed.
+        :param ax: int
+            Integer representing which axis to do the compressing.
+        :return: colour.data.Data
+            Returns a colour.data.Data object with the new points.
+        """
+
+        shape = c_data.get(sp).shape   # Save the original shape of the points.
+        points = c_data.get_linear(sp)
+        p_min = 9001
+        p_max = 0
+
+        for p in points:               # Finding the min and max values along given axis of the points to be compressed.
+            if p[ax] > p_max:
+                p_max = p[ax]
+            elif p[ax] < p_min:
+                p_min = p[ax]
+
+        g_points = self.get_coordinates(self.vertices)  # Using only vertices to find min and max points of the gamut.
+        g_min = 9001
+        g_max = 0
+
+        for p in g_points:              # Finding the min and max values along given axis of the points in the gamut.
+            if p[ax] > g_max:
+                g_max = p[ax]
+            if p[ax] < g_min:
+                g_min = p[ax]
+
+        delta_p = p_max - p_min         # Calculating the delta values.
+        delta_g = g_max - g_min
+
+        b = delta_g / delta_p           # The slope of the line bx + a
+        a = g_min - b * p_min           # Finding start value for the line
+
+        for i in range(0, points.shape[0]):          # For every point.
+            points[(i, ax)] = b*points[(i, ax)] + a  # Compress the coordinates along the given axis.
+
+        return data.Data(sp, points.reshape(shape))  # Return the points as a colour.data.Data object.
 
     def clip_nearest(self, sp, c_data):
         # Get linearised colour data
@@ -850,63 +818,37 @@
 
     def compress_axis(self, sp, c_data, ax):
         """ Stuff
-=======
-        return alpha * np.array(q) + center - alpha * np.array(center)  # finds the coordinates for the nearest point
-
-    def compress_axis(self, sp, c_data, ax):
-        """ Compresses the points linearly in the desired axel and colour space.
->>>>>>> 64cd7b8f
 
         :param sp: colour.space
             The colour space to work in.
         :param c_data: colour.data.Data
             The points to be compressed.
-<<<<<<< HEAD
        :param ax: int
-=======
-        :param ax: int
->>>>>>> 64cd7b8f
             Integer representing which axis to do the compressing.
         :return: colour.data.Data
             Returns a colour.data.Data object with the new points.
         """
 
-<<<<<<< HEAD
-=======
-        shape = c_data.get(sp).shape   # Save the original shape of the points.
->>>>>>> 64cd7b8f
         points = c_data.get_linear(sp)
         p_min = 9001
         p_max = 0
 
-<<<<<<< HEAD
         for p in points:    # Finding the minimum and maximum values along given axis of the points to be compressed.
             if p[ax] > p_max:
                 p_max = p[ax]
             if p[ax] < p_min:
-=======
-        for p in points:               # Finding the min and max values along given axis of the points to be compressed.
-            if p[ax] > p_max:
-                p_max = p[ax]
-            elif p[ax] < p_min:
->>>>>>> 64cd7b8f
                 p_min = p[ax]
 
         g_points = self.get_coordinates(self.vertices)  # Using only vertices to find min and max points of the gamut.
         g_min = 9001
         g_max = 0
 
-<<<<<<< HEAD
         for p in g_points:    # Finding the minimum and maximum values along given axis of the points in the gamut.
-=======
-        for p in g_points:              # Finding the min and max values along given axis of the points in the gamut.
->>>>>>> 64cd7b8f
             if p[ax] > g_max:
                 g_max = p[ax]
             if p[ax] < g_min:
                 g_min = p[ax]
 
-<<<<<<< HEAD
         delta_p = p_max - p_min     # Calculating the delta values.
         delta_g = g_max - g_min
 
@@ -916,16 +858,4 @@
         for i in range(0, points.shape[0]):
             points[(i, ax)] = b*points[(i, ax)] + a  # Compress the coordinates along the given axis.
 
-        return data.Data(sp, points)  # Return the points as a coulour.data.Data object.
-=======
-        delta_p = p_max - p_min         # Calculating the delta values.
-        delta_g = g_max - g_min
-
-        b = delta_g / delta_p           # The slope of the line bx + a
-        a = g_min - b * p_min           # Finding start value for the line
-
-        for i in range(0, points.shape[0]):          # For every point.
-            points[(i, ax)] = b*points[(i, ax)] + a  # Compress the coordinates along the given axis.
-
-        return data.Data(sp, points.reshape(shape))  # Return the points as a colour.data.Data object.
->>>>>>> 64cd7b8f
+        return data.Data(sp, points)  # Return the points as a coulour.data.Data object.