--- conflicted
+++ resolved
@@ -798,31 +798,6 @@
 
         return point                                    # If we found no points that is in triangle we return the vertex
 
-<<<<<<< HEAD
-    def minDE(self, c_data):
-        """
-
-        :param c_data: colour.data.Data
-            Colour.data.Data object containing all points.
-        :return: ndarray
-            Returns the nearest point.
-        """
-        # Colour data in cielab.
-        sp = data.space.cielab
-
-        # Get linearised colour data
-        re_data = c_data.get_linear(sp)
-
-        # Returns true/fals for points inside/outside as bool array.
-        check_data = self.is_inside(sp, c_data)
-
-        # Do get_nearest_point_on_line
-        for i, value in np.ndenumerate(check_data):
-            if not check_data[i]:
-                re_data[i] = self.get_clip_nearest(sp, re_data[i])
-
-        return data.Data(sp, re_data)
-=======
     def _nearest_point_on_plane(self, sp, q, axis):
         """ Find the closes point on the gamuts surface that is also on the plane defined by q and axis.
         
@@ -967,4 +942,27 @@
         """
         # Call method to do the clipping, perform clipping in CIELAB, and use the L[axe 0] axe.
         return self.clip_constant_angle(data.space.cielab, c_data, 0)
->>>>>>> 020a8b91
+
+    def minDE(self, c_data):
+        """
+
+        :param c_data: colour.data.Data
+            Colour.data.Data object containing all points.
+        :return: ndarray
+            Returns the nearest point.
+        """
+        # Colour data in cielab.
+        sp = data.space.cielab
+
+        # Get linearised colour data
+        re_data = c_data.get_linear(sp)
+
+        # Returns true/fals for points inside/outside as bool array.
+        check_data = self.is_inside(sp, c_data)
+
+        # Do get_nearest_point_on_line
+        for i, value in np.ndenumerate(check_data):
+            if not check_data[i]:
+                re_data[i] = self.get_clip_nearest(sp, re_data[i])
+
+        return data.Data(sp, re_data)