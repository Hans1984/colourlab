#!/usr/bin/env python3
# -*- coding: utf-8 -*-

"""
gamut: Colour metric functions. Part of the colour package.

Copyright (C) 2013-2016 Ivar Farup, Lars Niebuhr,
Sahand Lahafdoozian, Nawar Behenam, Jakob Voigt

This program is free software: you can redistribute it and/or modify
it under the terms of the GNU General Public License as published by
the Free Software Foundation, either version 3 of the License, or
(at your option) any later version.

This program is distributed in the hope that it will be useful,
but WITHOUT ANY WARRANTY; without even the implied warranty of
MERCHANTABILITY or FITNESS FOR A PARTICULAR PURPOSE.  See the
GNU General Public License for more details.

You should have received a copy of the GNU General Public License
along with this program.  If not, see <http://www.gnu.org/licenses/>.
"""

from colour import data

import numpy as np
from scipy import spatial
import matplotlib.pyplot as plt
from mpl_toolkits.mplot3d import art3d
import scipy as sci
import colour.data as data


class Gamut:
    """Class for representing colour gamuts computed in various colour spaces.
    """
    def __init__(self, sp, points, gamma=1, center=None):
        """Construct new gamut instance and compute the gamut. To initialize the hull with the convex hull method,
        set gamma != 1, and provide the center for expansion.

        :param sp : colour.Space
            The colour space for computing the gamut.
        :param points : colour.Data
            The colour points for the gamut.
        """

        self.data = points       # The data points are stored in the original format. Use hull.points for actual points.
        self.space = sp
        self.hull = None         # Initialized by initialize_(modified)convex_hull
        self.vertices = None     # Initialized by initialize_(modified)convex_hull
        self.simplices = None    # Initialized by initialize_(modified)convex_hull
        self.neighbors = None    # Initialized by initialize_(modified)convex_hull
        self.center = None       # Initialized by initialize_(modified)convex_hull

        if gamma == 1:
            self.initialize_convex_hull()
        else:
            self.initialize_modified_convex_hull(gamma, center)
        self.fix_orientation()

    def initialize_convex_hull(self):
        """Initializes the gamuts convex hull in the desired colour space

        :param sp : Space
            The colour space for computing the gamut.
        :param points : Data
            The colour points for the gamut.
        """
        # Calculate the convex hull
        self.hull = spatial.ConvexHull(self.data.get_linear(self.space), qhull_options='QJ')
        self.vertices = self.hull.vertices
        self.simplices = self.hull.simplices
        self.neighbors = self.hull.neighbors
        self.center = self.center_of_mass(self.get_coordinates(self.vertices))

    def initialize_modified_convex_hull(self, gamma, center):
        """Initializes the gamut with the modified convex hull method.

        Thanks to Divakar from stackoverflow.
        http://stackoverflow.com/questions/42763615/proper-python-way-to-work-on-
        original-in-for-loop?noredirect=1#comment72645178_42763615

        :param gamma: float
            The exponent for modifying the radius.
        :param center: ndarray
            Center of expansion.
        """
        # Move all points so that 'center' is origin
        n_data = self.data.get_linear(self.space)

        shifted = n_data - center                               # Make center the local origin
        r = np.linalg.norm(shifted, axis=1, keepdims=True)      # Get the radius of all points
        n_data = shifted * (r ** gamma / r)                     # Modify the radius.

        # Calculate the convex hull, with the modified radius's
        self.hull = spatial.ConvexHull(n_data)
        self.vertices = self.hull.vertices
        self.simplices = self.hull.simplices
        self.neighbors = self.hull.neighbors
        self.center = center

        # TODO fikse points
        # self.hull.points =
        # self.hull.points += center

<<<<<<< HEAD
=======


>>>>>>> 7cb8cea2
    def is_inside(self, sp, c_data, b=False):
        """For the given data points checks if points are inn the convex hull

        :param sp : colour.Space
            The colour space for computing the gamut.
        :param c_data : colour.Data
            Data object with the colour points for the gamut.
        :param b : boolean
            True if use the traverse method, false if use the flatten method.
        :return ndarray
            A array shape(c_data.get()-1) which contains True for each point included in the convexHull, else False.
        """

        if b:
            nd_data = c_data.get(sp)                            # Get the data points as ndarray

            if nd_data.ndim == 1:                               # If only one point was sent.
                return np.array([self.feito_torres(nd_data)])   # Returns 1d boolean-array

            else:
                indices = np.ones(nd_data.ndim - 1,
                                  int) * -1  # Important that indices is initialized with negative numb.
                bool_array = np.zeros(np.shape(nd_data)[:-1], bool)  # Create a bool-array with the same shape as the
                self.traverse_ndarray(nd_data, indices, bool_array)  # nd_data(minus the last dimension)

                return bool_array  # Returns the boolean array
        else:

            # Get the shape of c_data
            shape = c_data.get(sp).shape[:-1]

            # Flatten
            l_data = c_data.get_linear(sp)

            bool_array = np.zeros(shape)
            bool_array.flatten()

            # Get the shape of c_data
            shape = c_data.get(sp).shape[:-1]

            l_data = c_data.get_linear(sp)

            bool_array = np.zeros(shape, bool)
            bool_array = bool_array.flatten()

            # Do feito
            for i in range(0, bool_array.shape[0]):
                bool_array[i] = self.feito_torres(l_data[i])

            # Reshape (without last dimension)
            bool_array = bool_array.reshape(shape)

            return bool_array

    def traverse_ndarray(self, nda, indices, bool_array):
        """For the given data points checks if points are inn the convexhull

        :param nda : ndarray
            An n-dimensional array containing the remaining dimensions to iterate.
        :param indices : array
            The dimensional path to the coordinate.
            Needs to be as long as the (amount of dimensions)-1 in nda and filled with -1's
        :param bool_array : ndarray
            Array shape(nda-1) containing true/false in last dimension.
        """
        if np.ndim(nda) != 1:                               # Not yet reached a leaf node
            curr_dim = 0
            for index in np.nditer(indices):                # calculate the dimension number witch we are currently in
                if index != -1:                             # If a dimension is previously iterated the cell will
                    curr_dim += 1                           # have been changed to a non-negative number.

            numb_of_iterations = 0
            for nda_minus_one in nda:                       # Iterate over the length of the current dimension
                indices[curr_dim] = numb_of_iterations      # Update the path in indices before next recursive call
                self.traverse_ndarray(nda_minus_one, indices, bool_array)
                numb_of_iterations += 1
            indices[curr_dim] = -1                          # should reset the indices array when the call dies

        else:                                               # We have reached a leaf node
            bool_array[(tuple(indices))] = self.feito_torres(nda)  # Set the boolean array to returned boolean.

    def feito_torres(self, P):
        """ Tests if a point P is inside a convexHull(polyhedron)

        :param P: ndarray
            Point to be tested for inclusion.
        :return: bool
            True if P is included in the convexHull(polyhedron)
        """
        inclusion = 0   # Will be greater than 0 if P is inside.
        v_plus = []     # a list of vertices who's original edge contains P, and it's face is POSITIVE oriented
        v_minus = []    # a list of vertices who's original edge contains P, and it's face is NEGATIVE oriented
        origin = np.array([0., 0., 0.])

        for el in self.simplices:
            facet = self.get_coordinates(el)    # Get the coordinates for the current facet
            if self.interior(facet, P, True):      # Check if P is on the current facet.
                return True

            o_v1 = np.array([origin, facet[0]])   # Line from origo to the first vertex in the facet.
            o_vn = np.array([origin, facet[-1]])  # Line from origo to the last vertex in the facet.
            o_face = np.array([origin, facet[0], facet[1], facet[2]])  # original tetrahedra from face to origo.
            sign_face = self.sign(o_face)         # Sign of the current original tetrahedron

            # Check if P is on the original edge of the facets first vertex.
            if(self.interior(o_v1, P)) and \
                    ((sign_face > 0 and not (np.in1d(el[0], v_plus))) or  # and that the vertex is not already
                        (sign_face < 0 and not (np.in1d(el[0], v_minus)))):  # in v_plus/minus
                inclusion += sign_face

                if sign_face < 0:               # add vertex to neg. oriented facets or pos. oriented facets
                    v_minus.append(el[0])
                else:
                    v_plus.append(el[0])

            # Check if P is on the original edge of the facets last vertex.
            if(self.interior(o_vn, P)) and \
                    ((sign_face > 0 and not (np.in1d(el[-1], v_plus))) or  # and that the vertex is not already
                        (sign_face < 0 and not (np.in1d(el[-1], v_minus)))):  # in v_plus/minus
                inclusion += sign_face

                if sign_face < 0:           # add vertex to neg. oriented facets or pos. oriented facets
                    v_minus.append(el[-1])
                else:
                    v_plus.append(el[-1])

            j = 1
            for vertex in facet[1:-1]:  # For the remaining vertices
                tetra = np.array([[0., 0., 0.], facet[0], facet[j], facet[j+1]])  # original tetrahedron
                sign_tetra = self.sign(tetra)  # The sign of the original tetrahedron

                # See if P is on any of the facets original triangles.
                if self.interior(np.array([origin, facet[0], facet[j]]), P, True) or \
                    self.interior(np.array([origin, facet[j], facet[j+1]]), P, True) or \
                        self.interior(np.array([origin, facet[j+1], facet[0]]), P, True):
                    inclusion += 0.5*sign_tetra

                # See if P is the original edge of vertex j
                elif self.interior(np.array([origin, facet[j]]), P) and \
                        ((sign_tetra > 0 and not (np.in1d(vertex[j], v_plus))) or
                            (sign_tetra < 0 and not (np.in1d(vertex[j], v_minus)))):
                    inclusion += sign_tetra

                    if sign_tetra < 0:  # add vertex to neg. oriented facets or pos. oriented facets
                        v_minus.append(vertex[j])
                    else:
                        v_plus.append(vertex[j])

                # See if P is in the original tetrahedron of the current facet.
                elif self.interior(tetra, P, True):
                    inclusion += sign_tetra

                j += 1

        if inclusion > 0:
            return True
        else:
            return False

    def fix_orientation(self):
        """Fixes the orientation of the facets in the hull.
        """

        c = self.center_of_mass(self.get_coordinates(self.vertices))

        for simplex in self.simplices:
            facet = self.get_coordinates(simplex)
            normal = np.cross((facet[1] - facet[0]), facet[2] - facet[0])  # Calculate the facets normal vector
            if np.dot((facet[0]-c), normal) < 0:  # If the dot product of 'normal' and a vector from the
                                                            # center of the gamut to the facet is negative, the
                                                            # orientation of the facet needs to be fixed.
                a = simplex[2]
                simplex[2] = simplex[0]
                simplex[0] = a

    @staticmethod
    def sign(t):
        """ Calculates the orientation of the tetrahedron.

        :param t: ndarray
            shape(4,3) The four coordinates of the tetrahedron who's signed volume is to be calculated
        :return: int
             1 if tetrahedron is POSITIVE orientated(signed volume > 0)
             0 if volume is 0
            -1 if tetrahedron is NEGATIVE orientated(signed volume < 0)
        """

        matrix = np.array([  # Creating the matrix for calculating a determinant, representing
                           [t[0, 0], t[1, 0], t[2, 0], t[3, 0]],  # the signed volume of the t.
                           [t[0, 1], t[1, 1], t[2, 1], t[3, 1]],
                           [t[0, 2], t[1, 2], t[2, 2], t[3, 2]],
                           [1, 1, 1, 1]])
        return int(np.sign(sci.linalg.det(matrix)))*-1  # Calculates the signed volume and returns its sign.

        # Above code works as it should, but there must be a way to do this without multiplying with '-1'
        # The below code SHOULD WORK, but.. it doesn't.
        # matrix = np.array([[t[0, 0], t[0, 1], t[0, 2], 1],
        #                    [t[1, 0], t[1, 1], t[1, 2], 1],
        #                    [t[2, 0], t[2, 1], t[2, 2], 1],
        #                    [t[3, 0], t[3, 1], t[3, 2], 1]])
        #
        # return int(np.sign(sci.linalg.det(matrix)))

    def get_coordinates(self, indices):
        """Return the coordinates of the points correlating to the the indices provided.

        :param indices: ndarray
            shape(N,), list of indices
        :return: ndarray
            shape(N, 3)
        """
        coordinates = np.ndarray(shape=(indices.shape[0], 3))

        counter = 0
        for index in indices:
            coordinates[counter] = self.hull.points[index]  # Get the coordinates.
            counter += 1

        return coordinates

    def in_tetrahedron(self, t, p, true_interior=False):
        """Checks if the point P, pointed to by vector p, is inside(including the surface) the tetrahedron
            If 'p' is not guaranteed a true tetrahedron, use interior().

        :param t: ndarray
            The four points of a tetrahedron
        :param p: ndarray
            The point to be tested for inclusion in the tetrahedron.
        :param true_interior: bool
            Activate to exclude the surface of the tetrahedron from the search.
        :return: Bool
            True if q is inside or on the surface of the tetrahedron.
        """

        # If the surface is to be excluded, return False if p is on the surface.
        if true_interior and (self.in_triangle(np.delete(t, 0, 0), p) or
                              self.in_triangle(np.delete(t, 1, 0), p) or
                              self.in_triangle(np.delete(t, 2, 0), p) or
                              self.in_triangle(np.delete(t, 3, 0), p)):
            return False

        # Check if 'p' is in the tetrahedron.
        hull = spatial.Delaunay(t)    # Generate a convexHull representation of the points
        return hull.find_simplex(p) >= 0        # return True if 'p' is a vertex.

    def in_line(self, line, point, true_interior=False):
        """Checks if a point P is on the line segment AB.

        :param line: ndarray
            line segment from point A to point B
        :param point: ndarray
            Vector from A to P
        :return: Bool
        :param true_interior: bool
            Set to True if you want to exclude the end points in the search for inclusion.
        :return: Bool
            True is P in in the line segment from A to P.
        """
        if true_interior and (tuple(point) == tuple(line[0]) or tuple(point) == tuple(line[1])):  #
            return False

        b = line[1] - line[0]   # Move the line so that A is (0,0,0). 'b' is the vector from A to B.
        p = point - line[0]     # Make the same adjustments to the points. Copy to not change the original point

        # Check if the cross b x p is 0, if not the vectors are not collinear.
        matrix = np.array([[1, 1, 1], b, p, ])
        if np.linalg.det(matrix) != 0:
            return False

        # Check if b and p have opposite directions
        dot_b_p = np.dot(p, b)
        if dot_b_p < 0:
            return False

        # Finally check that p-vector is than shorter b-vector
        if np.linalg.norm(p) > np.linalg.norm(b):
            return False

        return True

    def in_triangle(self, triangle, P, true_interior=False):
        """Takes three points of a triangle in 3d, and determines if the point w is within that triangle.
            This function utilizes the baycentric technique explained here
            https://blogs.msdn.microsoft.com/rezanour/2011/08/07/barycentric-coordinates-and-point-in-triangle-tests/

        :param triangle: ndarray
            An ndarray with shape: (3,3), with points A, C and C being triangle[0]..[2]
        :param P: ndarray
            An ndarray with shape: (3,), the point to be tested for inclusion in the triangle.
        :param true_interior: bool
            If true_interior is set to True, returns False if 'P' is on one of the triangles edges.

        :return: bool
            True if 'w' is within the triangle ABC.
        """

        # If the true interior option is activated, return False if 'P' is on one of the triangles edges.
        if true_interior and (self.in_line(triangle[0:2], P) or
                              self.in_line(triangle[1:3], P) or
                              self.in_line(np.array([triangle[0], triangle[2]]), P)):
            return False

        # Make 'A' the local origin for the points.
        b = triangle[1] - triangle[0]  # 'b' is the vector from A to B
        c = triangle[2] - triangle[0]  # 'c' is the vector from A to C
        p = P - triangle[0]            # 'p' is now the vector from A to the point being tested for inclusion

        # If triangle is actually a line. It is treated as a line.
        if np.array_equal(triangle[0], triangle[1]):
            return self.in_line(np.array([triangle[0], triangle[1]]), p)
        if np.array_equal(triangle[0], triangle[2]):
            return self.in_line(np.array([triangle[0], triangle[2]]), p)
        if np.array_equal(triangle[1], triangle[2]):
            return self.in_line(np.array([triangle[1], triangle[2]]), p)

        b_x_c = np.cross(b, c)         # Calculating the vector of the cross product b x c
        if np.dot(b_x_c, p) != 0:      # If p-vector is not coplanar to b and c-vector, it is not in the triangle.
            return False

        c_x_p = np.asarray(np.cross(c, p))          # Calculating the vector of the cross product c x p
        c_x_b = np.asarray(np.cross(c, b))          # Calculating the vector of the cross product c x b

        if np.dot(c_x_p, c_x_b) < 0:    # If the two cross product vectors are not pointing in the same direction. exit
            return False

        b_x_p = np.asarray(np.cross(b, p))          # Calculating the vector of the cross product b x p

        if np.dot(b_x_p, b_x_c) < 0:  # If the two cross product vectors are not pointing in the same direction. exit
            return False

        denom = np.linalg.norm(b_x_c)
        r = np.linalg.norm(c_x_p) / denom
        t = np.linalg.norm(b_x_p) / denom

        return r + t <= 1

    @staticmethod
    def is_coplanar(p):
        """Checks if the points provided are coplanar. Does not handle more than 4 points.

        :param p: ndarray
            The points to be tested
        :return: bool
            True if the points are coplanar
        """
        if p.shape[0] < 4:  # Less than 4 p guarantees coplanar p.
            return True

        # Make p[0] the local origin, and d, c, and d vectors from origin to the other points.
        b = p[1] - p[0]
        c = p[2] - p[0]
        d = p[3] - p[0]

        return np.dot(d, np.cross(b, c)) == 0   # Coplanar if the cross product vector or two vectors dotted with the
                                                # last vector is 0.

    @staticmethod
    def center_of_mass(points):
        """Finds the center of mass of the points given. To find the "geometric center" of a gamut
        lets points be only the vertices of the gamut.

        Thanks to: http://stackoverflow.com/questions/8917478/center-of-mass-of-a-numpy-array-how-to-make-less-verbose

        :param points: ndarray
            Shape(N, 3), a list of points
        :return: center: ndarray
            Shape(3,), the coordinate of the center of mass.
        """
        cm = points.sum(0) / points.shape[0]
        for i in range(points.shape[0]):
            points[i, :] -= cm
        return cm

    def get_vertices(self, nd_data):
        """Get all hull vertices and save them in a array list.

        :param nd_data : ndarray
            Shape(N, 3) A list of points to return vertices from. The a copy of gamut.points pre-converted
            to a desired colour space.
        :return: ndarray
            The coordinates of the requested vertices
        """
        point_list = []                     # Array list for the vertices.

        for i in self.hull.vertices:        # For loop that goes through all the vertices
            point_list.append(nd_data[i])   # and for each goes to the points and adds the coordinents to the list.

        return np.array(point_list)          # Returns ndarray.

    def plot_surface(self, ax, sp):
        """Plot all the vertices points on the received axel

        :param ax: Axel
            The axel to draw the points on
        :param sp: Space
            The colour space for computing the gamut.
        """
        nd_data = self.data.get_linear(sp)              # Creates a new ndarray with points
        points = self.get_vertices(nd_data)             # ndarray with all the vertices
        x = points[:, 0]
        y = points[:, 1]
        z = points[:, 2]

        x.sort()                                        # Sort the value from smallest to biggest value.
        y.sort()
        z.sort()

        for i in range(self.hull.simplices.shape[0]):   # Iterates and draws all the vertices points
            tri = art3d.Poly3DCollection([self.hull.points[self.hull.simplices[i]]])
            ax.add_collection(tri)                      # Adds created points to the ax

        ax.set_xlim([x[0] - 5, x[-1] + 5])              # Set the limits for the plot by calculating.
        ax.set_ylim([y[0] - 5, y[-1] + 5])
        ax.set_zlim([z[0] - 5, z[-1] + 5])
        plt.show()

    def true_shape(self, points):
        """Removes all points in 'points' the does not belong to it's convex polygon.
            Works with 4 or less coplanar points.

        :param points: ndarray
            Shape(N, 3) Points in 3d
        :return: ndarray
            The vertices of a assuming it is supposed to represent a convex shape
        """

        # Remove duplicate points.
        uniques = []  # Use list while removing
        for arr in points:
            if not any(np.array_equal(arr, unique_arr) for unique_arr in uniques):
                uniques.append(arr)
        uniques = np.array(uniques)  # Convert back to ndarray.

        if uniques.shape[0] < 3:  # one or two unique points are garaunteed a point or line.
            return uniques

        # If we have 3 points, they are either a triangle or a line.
        if uniques.shape[0] == 3:
            i = 0
            while i < 3:
                a = np.delete(uniques, i, 0)
                if self.in_line(a, uniques[i]):  # If a point is on the line segment between two other points
                    return a           # Return that line segment.
                i += 1
            return uniques  # Guaranteed to be a triangle.

        i = 0
        while i < 4:
            b = np.delete(uniques, i, 0)
            if self.in_triangle(b, uniques[i]):  # See if any of the points lay inside the triangle formed by the
                return b                         # other points
            i += 1

        return uniques  # return a convex polygon with 4 vertices

    def in_polygon(self, pts, q, true_interior=False):
        """Checks if q is in the polygon formed by pts

        :param pts: ndarray
            shape(4, 3). Points on a polygon. Must be coplanar.
        :param q: ndarray
            Point to be tested for inclusion
        :param true_interior: boolean
            Activate to exclude the edges from the search
        :return:
        """
        if true_interior:
            # Divide into two triangles and check their true_interior, and their common edge with is in the true
            # interior or the polygon
            return (self.in_triangle(np.array([pts[0], pts[1], pts[2]]), q, true_interior=True) or
                    self.in_line(np.array([pts[1], pts[2]]), q, true_interior=True) or
                    self.in_triangle(np.array([pts[1], pts[2], pts[3]]), q, true_interior=True))
        else:
            # Divide in two triangles and see is q is in either.
            return (self.in_triangle(np.array([pts[0], pts[1], pts[2]]), q) or
                    self.in_triangle(np.array([pts[1], pts[2], pts[3]]), q))

    def interior(self, pts, q, true_interior=False):
        """ Finds the vertices of pts convex shape, and calls the appropriate function
            to test for inclusion.
            Is not designed to work with more than 4 points.
        :param pts: ndarray
            Shape(n, 3). 0 < n < 5.
        :param q: ndarray
            Point to be tested for inclusion in pts true shape.
        :param true_interior: boolean
            Activate to exclude the edges if pts is actually a triangle or polygon with 4 vertices, or the surface
            if pts is a tetrahedron
        :return: boolean
            True if the point was inside.
        """
        if self.is_coplanar(pts):
            true_shape = self.true_shape(pts)
            if true_shape.shape[0] == 1:
                return np.allclose(true_shape, q)
            elif true_shape.shape[0] == 2:
                return self.in_line(true_shape, q)
            elif true_shape.shape[0] == 3:
                return self.in_triangle(true_shape, q, true_interior=true_interior)
            elif true_shape.shape[0] == 4:
                return self.in_polygon(true_shape, q, true_interior=true_interior)
            else:
                print("Error: interior received to many points, retuning False")
                return False
        else:
            return self.in_tetrahedron(pts, q, true_interior=true_interior)

    def get_alpha(self, d, center, n):
        """Get the Alpha value by computing.

        :param d: ndarray
            The start point.
        :param center: ndarray
            The center is a end point in the color space.
        :param n: ndarray
            The normal and distance value for the simplex
        :return x: float
            Returns alpha value.
        """
        x = (n[3] - center[0] * n[0] - center[1] * n[1] - center[2] * n[2]) / \
            (d[0] * n[0] - center[0] * n[0] + d[1] * n[1] - center[1] * n[1] + d[2] * n[2] - center[2] * n[2])

        return x

    def find_plane(self, points):
        """Find normal point to a plane(simplices) and the distance from p to the cross point.

        :param points: ndarray
            the start point.
        :return n: ndarray
            Returns ndarray with normal points distance. [x, y, z, distance]
        """

        v1 = points[2] - points[0]
        v2 = points[1] - points[0]
        n2 = np.cross(v1, v2)                          # Find cross product of 2 points.
        nnorm = np.linalg.norm(n2)                     # Find normal point.
        n3 = n2 / nnorm                                # Find the distance.
        n = np.hstack([n3, np.dot(points[1], n3)])     # Add the distance to numpy array.

        return n

    def intersectionpoint_on_line(self, sp, c_data, center=None):
        """ Returns an array containing the nearest point on the gamuts surface, for every point
            in the c_data object. Cell number i in the returned array correspondes to cell number i from the
            'c_data' parameter. Handels input on the format Nx...xMx3

        :param sp: colour.space
            The Colour.space
        :param c_data: colour.data.Data
            Colour.data.Data object containing all points.
        :param center : ndarray
            Center point to use when computing the nearest point.
        :return: ndarray
            Shape(3,) containing the nearest point on the gamuts surface.
        """

        if not center:  # If no center is defined, use geometric center.
            center = self.center

        # Get linearised colour data
        re_data = c_data.get_linear(sp)

        # Do get_nearest_point_on_line
        for i in range(0, re_data.shape[0]):
            re_data[i] = self.get_nearest_point_on_line(re_data[i], center, sp)

        return data.Data(sp, np.reshape(re_data, c_data.sh))

    def get_nearest_point_on_line(self, d, center, sp):
        """Finding the Nearest point along a line.

        :param d: ndarray
            The start point.
        :param center: ndarray
            The center is a end point in the color space.
        :param sp: Space
            The colour space for computing the gamut.
        :return: ndarray
            Returns the nearest point.
        """

        new_points = self.data.get(sp)                 # Converts gamut to new space
        alpha = []                                     # a list for all the alpha variables we get
        for i in self.hull.simplices:                  # Loops for all the simplexes
            points = []                                # A list for all the points coordinates
            for m in i:                                # Loops through all the index's and find the coordinates
                points.append(new_points[m])
            point = np.array(points)                   # converts to numpy array
            n = self.find_plane(point)                 # Find the normal and distance
            x = self.get_alpha(d, center, n)           # Finds the alpha value
            if 0 <= x <= 1:                            # If alpha between 0 and 1 it gets added to the alpha list
                if self.in_triangle(point, self.line_alpha(x, d, center)):  # And if its in the triangle to
                    alpha.append(x)
        a = np.array(alpha)
        np.sort(a, axis=0)

        nearest_point = self.line_alpha(a[0], d, center)
        return nearest_point

    def line_alpha(self, alpha, d, center):
        """Equation for calculating the nearest point

        :param alpha: float
            The highest given alpha value
        :param d: ndarray
            The start point.
        :param center: ndarray
            The center is a end point in the color space.
        :return: ndarray
            Return the nearest point.
        """
        nearest_point = alpha * np.array(d) + center \
            - alpha * np.array(center)     # finds the coordinates for the nearest point
        return nearest_point

<<<<<<< HEAD
    def compress_axis(self, sp, c_data, ax):
        """ Stuff

        :param sp: colour.space
            The colour space to work in.
        :param c_data: colour.data.Data
            The points to be compressed.
       :param ax: int
            Integer representing which axis to do the compressing.
=======
    def compress_axis(self, c_data, sp, ax):
        """ Stuff

        :param c_data: colour.data.Data
            The points to be compressed.
        :param sp: colour.space
            The colour space to work in.
        :param ax: int
            Integer representing which axis to do the compressing. eg.(0-X, 1-Y, 2-Z)
>>>>>>> 7cb8cea2
        :return: colour.data.Data
            Returns a colour.data.Data object with the new points.
        """

        points = c_data.get_linear(sp)
        p_min = 9001
        p_max = 0

        for p in points:    # Finding the minimum and maximum values along given axis of the points to be compressed.
            if p[ax] > p_max:
                p_max = p[ax]
            if p[ax] < p_min:
                p_min = p[ax]

        g_points = self.get_coordinates(self.vertices)  # Using only vertices to find min and max points of the gamut.
        g_min = 9001
        g_max = 0

        for p in g_points:    # Finding the minimum and maximum values along given axis of the points in the gamut.
            if p[ax] > g_max:
                g_max = p[ax]
            if p[ax] < g_min:
                g_min = p[ax]

        delta_p = p_max - p_min     # Calculating the delta values.
        delta_g = g_max - g_min

        b = delta_g / delta_p       # The slope of the line bx + a
        a = g_min - b * p_min

        for i in range(0, points.shape[0]):
            points[(i, ax)] = b*points[(i, ax)] + a  # Compress the coordinates along the given axis.

        return data.Data(sp, points)  # Return the points as a coulour.data.Data object.<|MERGE_RESOLUTION|>--- conflicted
+++ resolved
@@ -20,8 +20,6 @@
 You should have received a copy of the GNU General Public License
 along with this program.  If not, see <http://www.gnu.org/licenses/>.
 """
-
-from colour import data
 
 import numpy as np
 from scipy import spatial
@@ -103,11 +101,6 @@
         # self.hull.points =
         # self.hull.points += center
 
-<<<<<<< HEAD
-=======
-
-
->>>>>>> 7cb8cea2
     def is_inside(self, sp, c_data, b=False):
         """For the given data points checks if points are inn the convex hull
 
@@ -156,6 +149,8 @@
             # Do feito
             for i in range(0, bool_array.shape[0]):
                 bool_array[i] = self.feito_torres(l_data[i])
+
+            # bool_array = self.feito_torres(lin_data)
 
             # Reshape (without last dimension)
             bool_array = bool_array.reshape(shape)
@@ -724,7 +719,6 @@
             - alpha * np.array(center)     # finds the coordinates for the nearest point
         return nearest_point
 
-<<<<<<< HEAD
     def compress_axis(self, sp, c_data, ax):
         """ Stuff
 
@@ -734,17 +728,6 @@
             The points to be compressed.
        :param ax: int
             Integer representing which axis to do the compressing.
-=======
-    def compress_axis(self, c_data, sp, ax):
-        """ Stuff
-
-        :param c_data: colour.data.Data
-            The points to be compressed.
-        :param sp: colour.space
-            The colour space to work in.
-        :param ax: int
-            Integer representing which axis to do the compressing. eg.(0-X, 1-Y, 2-Z)
->>>>>>> 7cb8cea2
         :return: colour.data.Data
             Returns a colour.data.Data object with the new points.
         """
