#!/usr/bin/env python3
# -*- coding: utf-8 -*-

"""
test_gamut: Unittests for all functions in the gamut module.

Copyright (C) 2017 Lars Niebuhr, Sahand Lahafdoozian,
Nawar Behenam, Jakob Voigt

This program is free software: you can redistribute it and/or modify
it under the terms of the GNU General Public License as published by
the Free Software Foundation, either version 3 of the License, or
(at your option) any later version.

This program is distributed in the hope that it will be useful,
but WITHOUT ANY WARRANTY; without even the implied warranty of
MERCHANTABILITY or FITNESS FOR A PARTICULAR PURPOSE.  See the
GNU General Public License for more details.

You should have received a copy of the GNU General Public License
along with this program.  If not, see <http://www.gnu.org/licenses/>.
"""

import unittest
import numpy as np
from colour import data, gamut, space
import matplotlib.pyplot as plt

# Global variables.
n_data = np.array([[0, 0, 0],       # 0 vertecis
                   [10, 0, 0],      # 1 vertecis
                   [10, 10, 0],     # 2 vertecis
                   [0, 10, 0],      # 3 vertecis
                   [5, 5, 5],       # 4 non vertecis
                   [4, 6, 2],       # 5 non vertecis
                   [10, 10, 10],    # 6 vertecis
                   [1, 2, 3],       # 7 non vertecis
                   [10, 0, 10],     # 8 vertecis
                   [0, 0, 10],      # 9 vertecis
                   [0, 10, 10]])    # 10 vertecis

line = np.array([[0, 0, 0], [3, 3, 3]])             # Line used in testing.
point_on_line = np.array([1, 1, 1])                 # Point inside the line to be tested.
point_not_paralell_to_line = np.array([2, 3, 2])    # Point outside the line to be tested.
point_opposite_direction_than_line = np.array([-1, -1, -1])
point_further_away_than_line = np.array([4, 4, 4])

<<<<<<< HEAD
tetrahedron = np.array([[0, 0, 0], [0, 10, 0], [10, 0, 0], [0, 0, 10]])     # Tetrahedron used in testing.
tetrahedron_point_inside = np.array([2, 3, 4])          # Point inside the tetrahedron to be tested.
tetrahedron_point_not_inside = np.array([20, 1, 2])     # Point outside the tetrahedron to be tested.
tetrahedron_point_on_surface = np.array([0, 5, 0])
=======
tetrahedron = np.array([[0, 0, 0], [0, 10, 0], [10, 0, 0], [0, 0, 10]]) # Tetrahedron used in testing.
tetra_p_inside = np.array([2, 3, 4])               # Point inside the tetrahedron to be tested.
tetra_p_not_inside = np.array([20, 1, 2])          # Point outside the tetrahedron to be tested.
tetra_p_on_surface = np.array([0, 5, 0])
>>>>>>> f176b465

triangle = np.array([[0, 0, 0], [4, 0, 0], [0, 0, 4]])
triangle_point_inside = np.array([2, 0, 2])
triangle_point_not_coplanar = np.array([2, 2, 2])
triangle_point_coplanar_but_outside = np.array([5, 0, 3])


class TestGamut(unittest.TestCase):

    def test_gamut_initialize(self):
        # Test for convex hull
        c_data = data.Data(space.srgb, n_data)          # Generating the colour Data object
        g = gamut.Gamut(space.srgb, c_data)
        vertices = np.array([0, 1, 2, 3, 6, 8, 9, 10])  # Known indices of vertecis for the test case

        self.assertEqual(vertices.tolist(), g.vertices.tolist())    # Checking that the vertecis match

    def test_is_inside(self):
        # Test for gamut.Gamut.is_inside
        c_data = data.Data(space.srgb, n_data)
        g = gamut.Gamut(space.srgb, c_data)

        '''
        points = np.array([[1, 1, 1],   # inside
                           [2, 2, 3],   # inside
                           [20, 2, 3],  # outside
                           [1, 2, 30]]) # outside
        '''

        points = np.ones((2, 2, 2, 3))

        c_points = data.Data(space.srgb, points)
        g.is_inside(space.srgb, c_points)

    def test_get_vertices(self):
        # Test for gamut.Gamut.get_vertices
        c_data = data.Data(space.srgb, n_data)  # Generating the colour Data object
        g = gamut.Gamut(space.srgb, c_data)
        n1_data = np.array([[0, 0, 0],      # 0 vertecis    # Array with just the vercites used for comparison.
                           [10, 0, 0],      # 1 vertecis
                           [10, 10, 0],     # 2 vertecis
                           [0, 10, 0],      # 3 vertecis
                           [10, 10, 10],    # 6 vertecis
                           [10, 0, 10],     # 8 vertecis
                           [0, 0, 10],      # 9 vertecis
                           [0, 10, 10]])    # 10 vertecis
        vertices = g.get_vertices(n_data)                     # Calls the function and add the vertices to the array.
        self.assertTrue(np.array_equiv(n1_data, vertices))    # Compares returend array with the known vertices array.

    def test_plot_surface(self):
        # Test for gamut.Gamut.plot_surface
        fig = plt.figure()                          # Creates a figure
        ax = fig.add_subplot(111, projection='3d')  # Creates a 3D plot ax

        c_data = data.Data(space.srgb, n_data)      # Generating the colour Data object
        g = gamut.Gamut(space.srgb, c_data)         # Creates a new gamut
        sp = space.xyz                              # specifices the colorspace
        g.plot_surface(ax, sp)                      # Calls the plot function

    def test_in_line(self):
        c_data = data.Data(space.srgb, n_data)
        g = gamut.Gamut(space.srgb, c_data)

        self.assertFalse(False, g.in_line(line, point_not_paralell_to_line))            # Point in NOT parallel to line
        self.assertFalse(False, g.in_line(line, point_opposite_direction_than_line))    # Point opposite dir then line
        self.assertFalse(False, g.in_line(line, point_further_away_than_line))          # Point is is further then line
        self.assertTrue(True, g.in_line(line, point_on_line))                           # Point is on line

    def test_in_tetrahedron(self):
        c_data = data.Data(space.srgb, n_data)
        g = gamut.Gamut(space.srgb, c_data)

<<<<<<< HEAD
        self.assertTrue(True, g.in_tetrahedron(tetrahedron, tetrahedron_point_inside))  # Point is on the tetrahedron
        self.assertFalse(False, g.in_tetrahedron(tetrahedron, tetrahedron_point_not_inside))    # Point is NOT on tetrahedron
        self.assertTrue(True, g.in_tetrahedron(tetrahedron, tetrahedron_point_on_surface))
=======
        self.assertTrue(True, g.in_tetrahedron(tetrahedron, tetra_p_inside))  # Point is on the tetrahedron
        self.assertFalse(False, g.in_tetrahedron(tetrahedron, tetra_p_not_inside))    # Point is NOT on tetrahedron
        self.assertTrue(True, g.in_tetrahedron(tetrahedron, tetra_p_on_surface))
>>>>>>> f176b465

    def test_in_triangle(self):
        c_data = data.Data(space.srgb, n_data)
        g = gamut.Gamut(space.srgb, c_data)
        self.assertFalse(False, g.in_trinagle(triangle, triangle_point_not_coplanar))
        self.assertFalse(False, g.in_trinagle(triangle, triangle_point_coplanar_but_outside))
        self.assertTrue(True, g.in_trinagle(triangle, triangle_point_inside))

    def test_feito_torres(self):
        c_data = data.Data(space.srgb, n_data)
        g = gamut.Gamut(space.srgb, c_data)

        g.feito_torres(P=1)


if __name__ == '__main__':
    unittest.main(exit=False)<|MERGE_RESOLUTION|>--- conflicted
+++ resolved
@@ -45,17 +45,10 @@
 point_opposite_direction_than_line = np.array([-1, -1, -1])
 point_further_away_than_line = np.array([4, 4, 4])
 
-<<<<<<< HEAD
 tetrahedron = np.array([[0, 0, 0], [0, 10, 0], [10, 0, 0], [0, 0, 10]])     # Tetrahedron used in testing.
-tetrahedron_point_inside = np.array([2, 3, 4])          # Point inside the tetrahedron to be tested.
-tetrahedron_point_not_inside = np.array([20, 1, 2])     # Point outside the tetrahedron to be tested.
-tetrahedron_point_on_surface = np.array([0, 5, 0])
-=======
-tetrahedron = np.array([[0, 0, 0], [0, 10, 0], [10, 0, 0], [0, 0, 10]]) # Tetrahedron used in testing.
 tetra_p_inside = np.array([2, 3, 4])               # Point inside the tetrahedron to be tested.
 tetra_p_not_inside = np.array([20, 1, 2])          # Point outside the tetrahedron to be tested.
 tetra_p_on_surface = np.array([0, 5, 0])
->>>>>>> f176b465
 
 triangle = np.array([[0, 0, 0], [4, 0, 0], [0, 0, 4]])
 triangle_point_inside = np.array([2, 0, 2])
@@ -128,15 +121,9 @@
         c_data = data.Data(space.srgb, n_data)
         g = gamut.Gamut(space.srgb, c_data)
 
-<<<<<<< HEAD
-        self.assertTrue(True, g.in_tetrahedron(tetrahedron, tetrahedron_point_inside))  # Point is on the tetrahedron
-        self.assertFalse(False, g.in_tetrahedron(tetrahedron, tetrahedron_point_not_inside))    # Point is NOT on tetrahedron
-        self.assertTrue(True, g.in_tetrahedron(tetrahedron, tetrahedron_point_on_surface))
-=======
-        self.assertTrue(True, g.in_tetrahedron(tetrahedron, tetra_p_inside))  # Point is on the tetrahedron
-        self.assertFalse(False, g.in_tetrahedron(tetrahedron, tetra_p_not_inside))    # Point is NOT on tetrahedron
+        self.assertTrue(True, g.in_tetrahedron(tetrahedron, tetra_p_inside))        # Point is on the tetrahedron
+        self.assertFalse(False, g.in_tetrahedron(tetrahedron, tetra_p_not_inside))  # Point is NOT on tetrahedron
         self.assertTrue(True, g.in_tetrahedron(tetrahedron, tetra_p_on_surface))
->>>>>>> f176b465
 
     def test_in_triangle(self):
         c_data = data.Data(space.srgb, n_data)
